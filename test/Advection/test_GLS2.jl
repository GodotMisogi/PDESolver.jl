# test the second GLS implementation

"""
  Compute GLS in an inefficent way and compare to the efficient implementation
  in the code.  This is not a test function, but is called by test functions.
"""
function getGLS_test(mesh, sbp, eqn, opts)
#    println("----- Entered get GLS_test -----")
  Tmsh = eltype(mesh.dxidx)
  Tsol = eltype(eqn.q)
  Tres = eltype(eqn.res)

  for i=1:1  # DEBUGGING
    alpha_x = eqn.params.alpha_x
    alpha_y = eqn.params.alpha_y
    # do only element 1
    Dxi = diagm(1./sbp.w)*sbp.Q[:, :, 1]
    Deta = diagm(1./sbp.w)*sbp.Q[:, :, 2]

    dxidx_true = mesh.dxidx[:, :, 1, i]*mesh.jac[1,i]
    jac = mesh.jac[:, i]
    Dx = Dxi*dxidx_true[1, 1] + Deta*dxidx_true[2, 1]
    Dy = Dxi*dxidx_true[1, 2] + Deta*dxidx_true[2, 2]
    q = [eqn.q[1,1,i], eqn.q[1,2,i], eqn.q[1,3,i]]
    tau = zeros(Tres, 3,3)
    tau[1,1] = AdvectionEquationMod.getTau(alpha_x, alpha_y, jac[1], mesh.min_node_dist)
    tau[2,2] = AdvectionEquationMod.getTau(alpha_x, alpha_y, jac[2], mesh.min_node_dist)
    tau[3,3] = AdvectionEquationMod.getTau(alpha_x, alpha_y, jac[3], mesh.min_node_dist)


    tmp = alpha_x*Dx*q + alpha_y*Dy*q
    tmp2 = tau*diagm(sbp.w)*diagm(1./jac)*tmp
    gls_test = -(alpha_x*Dx.'*tmp2 + alpha_y*Dy.'*tmp2)

    fill!(eqn.res, 0.0)
    AdvectionEquationMod.applyGLS2(mesh, sbp, eqn, opts, eqn.src_func)

    gls_code = reshape(eqn.res[:, :, i], 3)
    @fact gls_code --> roughly(gls_test, atol=1e-14)
  end

#    println("----- finished get GLS_test -----")

  return nothing

end  # end function

"""
  Test GLS against reference implemntation, also tau for some cases
  where it is known exactly.
"""
function test_GLS2_term()
  facts("----- Testing GLS2 -----") do

    ARGS[1] = "input_vals_GLS2.jl"
    include(STARTUP_PATH)

    eqn.params.alpha_x = 2.0
    eqn.params.alpha_y = 1.0
    dxidx_true = mesh.dxidx[:, :, 1, 2]*mesh.jac[1,2]
    println("dxidx_true = ", dxidx_true)
    tau_code = AdvectionEquationMod.getTau(2.0, 1.0, dxidx_true, 2)
    @fact tau_code --> roughly(1/sqrt(8), atol=1e-14)


    fill!(eqn.q, 1.0)
    fill!(eqn.res, 0.0)
    AdvectionEquationMod.applyGLS2(mesh, sbp, eqn, opts, eqn.src_func)
    vals_code = reshape(eqn.res[:, :, 1], 3)
    @fact vals_code --> roughly(zeros(Float64, 3), atol=1e-14)


    
    
    
    # set q to something interesting
    for i=1:mesh.numEl
      for j=1:mesh.numNodesPerElement
        x = mesh.coords[1, j, i]
        y = mesh.coords[2, j, i]
        eqn.q[1, j, i] = sin(x)*cos(y)
      end
    end

    # set source term
    eqn.src_func = AdvectionEquationMod.SRCDict["SRC0"]
    getGLS_test(mesh, sbp, eqn, opts)

  end  # end facts block 

  return nothing
end

test_GLS2_term()
add_func1!(AdvectionTests, test_GLS2_term)

<<<<<<< HEAD
  eqn.q[1, :, 1] = [1., 0, 0]

  fill!(eqn.res, 0.0)
  AdvectionEquationMod.applyGLS2(mesh, sbp, eqn, opts, eqn.src_func)
  res_tmp = reshape(eqn.res[1, :, 1], 3)


  # now do complex step
  println("----- Doing Complex Step -----")
  ARGS[1] = "input_vals_GLS2.jl"
  include(STARTUP_PATH)
  arg_dict["run_type"] = 5  # complex step run
  arg_dict["jac_method"] = 2  # complex step run
  f = open("input_vals_GLS2c.jl", "w")
  println(f, arg_dict)
  close(f)
  ARGS[1] = "input_vals_GLS2c.jl"
  include(STARTUP_PATH)

  # set q to something interesting
  for i=1:mesh.numEl
    for j=1:mesh.numNodesPerElement
      x = mesh.coords[1, j, i]
      y = mesh.coords[2, j, i]
      eqn.q[1, j, i] = sin(x)*cos(y)
=======
"""
  Finite difference and complex step test for GLS term
"""
function test_GLS2_jac()
  # finite difference checks
  facts("----- Performing GLS2 Finite Difference Checks -----") do

    ARGS[1] = "input_vals_GLS2.jl"
    include(STARTUP_PATH)
    eqn.src_func = AdvectionEquationMod.SRCDict["SRC0"]
    eqn.params.alpha_x = 2.0
    eqn.params.alpha_y = 1.0
    # set q to something interesting
    for i=1:mesh.numEl
      for j=1:mesh.numNodesPerElement
        x = mesh.coords[1, j, i]
        y = mesh.coords[2, j, i]
        eqn.q[1, j, i] = sin(x)*cos(y)
      end
>>>>>>> 0955fa8f
    end

    fill!(eqn.res, 0.0)

    jac_fd = zeros(Float64, 3, 3)

    eps_fd = 1e-7
    # do initial calculation
    fill!(eqn.res, 0.0)
    AdvectionEquationMod.applyGLS2(mesh, sbp, eqn, opts, eqn.src_func)
    res_0 = copy(reshape(eqn.res[1, :, 1], 3))
    for i=1:3
      eqn.q[1, i, 1] += eps_fd
      fill!(eqn.res, 0.0)
      getGLS_test(mesh, sbp, eqn, opts)
      res_i = reshape(eqn.res[1, :, 1], 3)
      for j=1:3
        jac_fd[j, i] = (res_i[j] - res_0[j])/eps_fd
      end

      # undo perturbation
      eqn.q[1, i, 1] -= eps_fd
    end

    eqn.q[1, :, 1] = [1., 0, 0]

    fill!(eqn.res, 0.0)
    AdvectionEquationMod.applyGLS2(mesh, sbp, eqn, opts, eqn.src_func)
    res_tmp = reshape(eqn.res[1, :, 1], 3)


    # now do complex step
    println("----- Doing Complex Step -----")
    ARGS[1] = "input_vals_GLS2.jl"
    include(STARTUP_PATH)
    arg_dict["run_type"] = 5  # complex step run
    f = open("input_vals_GLS2c.jl", "w")
    println(f, arg_dict)
    close(f)
    ARGS[1] = "input_vals_GLS2c.jl"
    include(STARTUP_PATH)

    # set q to something interesting
    for i=1:mesh.numEl
      for j=1:mesh.numNodesPerElement
        x = mesh.coords[1, j, i]
        y = mesh.coords[2, j, i]
        eqn.q[1, j, i] = sin(x)*cos(y)
      end
    end

    eqn.params.alpha_x = 2.0
    eqn.params.alpha_y = 1.0

    # now we have complex equation object
    jac_c = zeros(Float64, 3,3)
    eps_complex = complex(0, 1e-20)
    for i=1:3 
      eqn.q[1, i, 1] += eps_complex
      fill!(eqn.res, 0.0)
      getGLS_test(mesh, sbp, eqn, opts)  # do checks on complex version
  #    AdvectionEquationMod.applyGLS2(mesh, sbp, eqn, opts)
      res_i = reshape(eqn.res[1, :, 1], 3)
      for j=1:3
        jac_c[j, i] = imag(res_i[j])/abs(eps_complex)
      end

      eqn.q[1, i, 1] -= eps_complex
    end

    @fact jac_c --> roughly(jac_fd, atol=1e-6)

  end  # end facts block

  return nothing
end  # end function

test_GLS2_jac()
add_func1!(AdvectionTests, test_GLS2_jac)<|MERGE_RESOLUTION|>--- conflicted
+++ resolved
@@ -86,41 +86,42 @@
     eqn.src_func = AdvectionEquationMod.SRCDict["SRC0"]
     getGLS_test(mesh, sbp, eqn, opts)
 
+    eqn.q[1, :, 1] = [1., 0, 0]
+
+    fill!(eqn.res, 0.0)
+    AdvectionEquationMod.applyGLS2(mesh, sbp, eqn, opts, eqn.src_func)
+    res_tmp = reshape(eqn.res[1, :, 1], 3)
+
+
+    # now do complex step
+    println("----- Doing Complex Step -----")
+    ARGS[1] = "input_vals_GLS2.jl"
+    include(STARTUP_PATH)
+    arg_dict["run_type"] = 5  # complex step run
+    arg_dict["jac_method"] = 2  # complex step run
+    f = open("input_vals_GLS2c.jl", "w")
+    println(f, arg_dict)
+    close(f)
+    ARGS[1] = "input_vals_GLS2c.jl"
+    include(STARTUP_PATH)
+
+    # set q to something interesting
+    for i=1:mesh.numEl
+      for j=1:mesh.numNodesPerElement
+        x = mesh.coords[1, j, i]
+        y = mesh.coords[2, j, i]
+        eqn.q[1, j, i] = sin(x)*cos(y)
+      end
+    end
+
   end  # end facts block 
 
   return nothing
-end
-
-test_GLS2_term()
+end  # end function
+
+#test_GLS2_term()
 add_func1!(AdvectionTests, test_GLS2_term)
 
-<<<<<<< HEAD
-  eqn.q[1, :, 1] = [1., 0, 0]
-
-  fill!(eqn.res, 0.0)
-  AdvectionEquationMod.applyGLS2(mesh, sbp, eqn, opts, eqn.src_func)
-  res_tmp = reshape(eqn.res[1, :, 1], 3)
-
-
-  # now do complex step
-  println("----- Doing Complex Step -----")
-  ARGS[1] = "input_vals_GLS2.jl"
-  include(STARTUP_PATH)
-  arg_dict["run_type"] = 5  # complex step run
-  arg_dict["jac_method"] = 2  # complex step run
-  f = open("input_vals_GLS2c.jl", "w")
-  println(f, arg_dict)
-  close(f)
-  ARGS[1] = "input_vals_GLS2c.jl"
-  include(STARTUP_PATH)
-
-  # set q to something interesting
-  for i=1:mesh.numEl
-    for j=1:mesh.numNodesPerElement
-      x = mesh.coords[1, j, i]
-      y = mesh.coords[2, j, i]
-      eqn.q[1, j, i] = sin(x)*cos(y)
-=======
 """
   Finite difference and complex step test for GLS term
 """
@@ -140,7 +141,6 @@
         y = mesh.coords[2, j, i]
         eqn.q[1, j, i] = sin(x)*cos(y)
       end
->>>>>>> 0955fa8f
     end
 
     fill!(eqn.res, 0.0)
@@ -177,6 +177,7 @@
     ARGS[1] = "input_vals_GLS2.jl"
     include(STARTUP_PATH)
     arg_dict["run_type"] = 5  # complex step run
+    arg_dict["jac_method"] = 2
     f = open("input_vals_GLS2c.jl", "w")
     println(f, arg_dict)
     close(f)
@@ -218,5 +219,5 @@
   return nothing
 end  # end function
 
-test_GLS2_jac()
+#test_GLS2_jac()
 add_func1!(AdvectionTests, test_GLS2_jac)