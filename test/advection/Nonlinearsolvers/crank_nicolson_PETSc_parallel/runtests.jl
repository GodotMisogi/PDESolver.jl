--- conflicted
+++ resolved
@@ -23,10 +23,7 @@
     # println("slope = ", slope)
 
     MPI.Barrier(mesh.comm)
-<<<<<<< HEAD
-=======
-
->>>>>>> a4a0e59a
+    
     data = readdlm("err_data.dat")
     err_vals = data[:, 2]
     #println("err_vals = ", err_vals)
