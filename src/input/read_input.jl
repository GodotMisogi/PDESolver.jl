--- conflicted
+++ resolved
@@ -463,11 +463,10 @@
 get!(arg_dict, "functional_error_outfname", "functional_error")
 get!(arg_dict, "analytical_functional_val", 0.0)
 
-<<<<<<< HEAD
 get!(arg_dict, "perturb_Ma", false)
 get!(arg_dict, "perturb_Ma_magnitude", 0.0)
 get!(arg_dict, "stabilize_v", false)
-=======
+
 #   This is commented out because of the new method of assigning objective functions.
 #   They are set like this:
 #       "num_functionals" => 1,
@@ -479,7 +478,6 @@
 # if arg_dict["write_drag"] == true && arg_dict["objective_function"] != "drag"
   # error(" Options error: write_drag is true, but objective_function is not drag. Exiting.")
 # end
->>>>>>> 879c64df
 
 # Adjoint computation options
 get!(arg_dict, "need_adjoint", false)
