--- conflicted
+++ resolved
@@ -129,14 +129,7 @@
 
 Ma = get!(arg_dict, "Ma", -1.0)
 Re = get!(arg_dict, "Re", -1.0)
-<<<<<<< HEAD
 aoa = get!(arg_dict, "aoa", 0.0)
-#arg_dict["aoa"] = aoa*pi/180  # convert to radians  #TODO: this could break tthings, check the tests/other code
-=======
-aoa = get!(arg_dict, "aoa", -1.0)
-# AoA note: conversion between deg and rad is now done in src/solver/euler/types/jl.
-
->>>>>>> dc457141
 #rho_free = get!(arg_dict, "rho_free", -1)
 #E_free = get!(arg_dict, "E_free", -1)
 get!(arg_dict, "p_free", 1.0)
