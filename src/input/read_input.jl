#include("new_file2.jl")  # creates arg_dict
#include("../tools/misc.jl")
"""
  This function reads an input file and turns it into a dictionary.
  Unlike [`read_input`](@ref), this function returns the contents of the
  input file exactly as a dictionary, without supplying default values.

  **Inputs**

   * fname: a string containing the file name.  If the file name does not
            start with a . or .. or /, then fname is treated as relative to
            the pwd, otherwise fname is interpreted as an absolute path

  **Outputs**

   * arg_dict: the dictionary containing all the options.

  Exceptions: if the input file does not contain a dictionary, an exception
              is thrown.

  Notes: currently, the input file format is a literal dictionary that is
         processed using eval().  This is likely to change to change in the
         future to support static compilation.
"""
function read_input_file(fname::AbstractString)

  if MPI.Comm_rank(MPI.COMM_WORLD) == 0
    println("pwd = ", pwd())
    println("fname = ", fname)
  end

  fpath = joinpath(pwd(), fname)

  # this uses eval, which is evil (and not statically compilable)
  arg_dict = evalfile(fpath)  # include file in the users pwd()

  if !( typeof(arg_dict) <: Dict )
    throw(ErrorException("Input file does not contain a dictionary"))
  end

  return arg_dict
end

@doc """
### PDESolver.read_input

  This function read an input file, supplies default values whenever possible,
  and does sanity checks on the options.
  A dictionary (referred to as the options dictionary) is returned.
  See [`read_input_file`](@ref) for the description of the input file format.

  After default values are supplied, the dictionary is printed to 
  arg_dict_output.jl (by MPI rank 0) in the format of an input file.
  This is useful for rerunning a simulation.

  This function prints warnings if keys in the dictionary do not correspond
  to known options.  The file known_keys.jl lists all known keys.
  See input_vals.txt for the list of keys, possible values, and their meanings.

  This function is idempotent; this is essential for using arg_dict_output.jl
  to rerun a simulation.

  Inputs:
    * fname : name of file to read, can be relative or absolute path.

  Outputs:
    arg_dict: a Dict{Any, Any} containing the option keywords and values

"""->
function read_input(fname::AbstractString)


#include(joinpath(pwd(), fname))  # include file in the users pwd()
#include(joinpath(Pkg.dir("PDESolver"), "src/Input/known_keys.jl"))  # include the dictonary of known keys
# take action based on the dictionary

#arg_dict = evalfile(fpath)  # include file in the users pwd()a

arg_dict = read_input_file(fname)
# TODO: make this a global const
#known_keys = evalfile(joinpath(Pkg.dir("PDESolver"), "src/input/known_keys.jl"))  # include the dictonary of known keys

# record fname in dictionary
#TODO: this isn't idempotent, but its not used
arg_dict["fname"] = fname

# new (201612) options checking function
checkForIllegalOptions_pre(arg_dict)

# type of variables, defaults to conservative
get!(arg_dict, "variable_type", :conservative)

# supply default values if not given
# get() = get!(dictionary, key, default)
gamma = get!(arg_dict, "gamma", 1.4)
gamma_1 = gamma - 1
R = get!(arg_dict, "R", 287.058)
cv = R/gamma_1

get!(arg_dict, "dimensions", 2)
get!(arg_dict, "use_DG", false)
if arg_dict["use_DG"]
  get!(arg_dict, "operator_type", "SBPOmega")
else
  get!(arg_dict, "operator_type", "SBPGamma")
end

get!(arg_dict, "operator_type2", "SBPNone")
get!(arg_dict, "use_staggered_grid", arg_dict["operator_type2"] != "SBPNone")

get!(arg_dict, "need_adjoint", false)

Ma = get!(arg_dict, "Ma", -1.0)
Re = get!(arg_dict, "Re", -1.0)
aoa = get!(arg_dict, "aoa", -1.0)
arg_dict["aoa"] = aoa*pi/180  # convert to radians
#rho_free = get!(arg_dict, "rho_free", -1)
#E_free = get!(arg_dict, "E_free", -1)
get!(arg_dict, "vortex_x0", 0.0)
get!(arg_dict, "vortex_strength", 1.0)

get!(arg_dict, "Relfunc_name", "none")

#SBP Options
get!(arg_dict, "Q_transpose", true)

# source term options
get!(arg_dict, "SRCname", "SRC0")
if arg_dict["SRCname"] == "SRC0"
  get!(arg_dict, "use_src_term", false)
else
  get!(arg_dict, "use_src_term", true)
end

# volume integral options
get!(arg_dict, "volume_integral_type", 1)
get!(arg_dict, "Volume_flux_name", "StandardFlux")
get!(arg_dict, "face_integral_type", 1)
get!(arg_dict, "FaceElementIntegral_name", "ESLFFaceIntegral")

# timestepping options
get!(arg_dict, "t_max", 0.0)

if !haskey(arg_dict, "delta_t") && (arg_dict["run_type"] == 1 || arg_dict["run_type"] == 20 || arg_dict["run_type"] == 30)
  arg_dict["calc_dt"] = true
else
  arg_dict["calc_dt"] = false
end
# should this really have a default value?
get!(arg_dict, "CFL", 0.4)
get!(arg_dict, "use_itermax", haskey(arg_dict, "itermax"))

# stabilization options
get!(arg_dict, "use_edgestab", false)
get!(arg_dict, "edgestab_gamma", -0.1)
get!(arg_dict, "use_filter", false)
get!(arg_dict, "use_res_filter", false)
get!(arg_dict, "use_dissipation", false)
get!(arg_dict, "dissipation_name", "none")
get!(arg_dict, "dissipation_const", 0.0)
get!(arg_dict, "use_GLS", false)
get!(arg_dict, "use_GLS2", false)
get!(arg_dict, "tau_type", 1)

# preconditioning stabilization options
# non-logical values are shared between regular, preconditioned run
get!(arg_dict, "use_edgestab_prec", false)
get!(arg_dict, "use_filter_prec", false)
get!(arg_dict, "use_dissipation_prec", false)
if arg_dict["use_filter"]
  get!(arg_dict, "filter_name", "raisedCosineFilter")
  # the raised cosine filter has no parameters
end

# figure out coloring distances
if arg_dict["use_edgestab"] || arg_dict["use_DG"]
  get!(arg_dict, "coloring_distance", 2)
else
  get!(arg_dict, "coloring_distance", 0)
end


if arg_dict["use_edgestab_prec"]
  get!(arg_dict, "coloring_distance_prec", 2)
else
  get!(arg_dict, "coloring_distance_prec", 0)
end

# parallel options
if arg_dict["run_type"] == 1 || arg_dict["run_type"] == 30
  get!(arg_dict, "parallel_type", 1)
else
  get!(arg_dict, "parallel_type", 2)
end

if arg_dict["run_type"] == 1 || arg_dict["run_type"] == 30
  if arg_dict["face_integral_type"] == 2  # entropy stable 
    get!(arg_dict, "parallel_data", "element")
  else
    get!(arg_dict, "parallel_data", "face")
  end
else
  get!(arg_dict, "parallel_data", "element")
end

#-----------------------------------------------
# physics module options
get!(arg_dict, "use_Minv", false)       # apply inverse mass matrix to residual calc in physics module. needed for CN

if arg_dict["use_Minv"] == false && arg_dict["run_type"] == 20
  println("INPUT: User did not specify use_Minv but selected run_type is CN. Setting use_Minv = true.")
  arg_dict["use_Minv"] = true
end


# misc options
get!(arg_dict, "calc_error", false)
get!(arg_dict, "calc_error_infname", "none")
get!(arg_dict, "calc_error_outfname", "error_calc.dat")
get!(arg_dict, "calc_trunc_error", false)
get!(arg_dict, "calc_havg", false)

# Algorithmic Differentiation options
get!(arg_dict, "use_edge_res", false)

# deal with file names
smb_name = arg_dict["smb_name"]
arg_dict["smb_name"] = update_path(smb_name)

if haskey(arg_dict, "dmg_name") && arg_dict["dmg_name"] != ".null"
  dmg_name = arg_dict["dmg_name"]
  arg_dict["dmg_name"] = update_path(dmg_name)
else  # no dmg_name specified
  arg_dict["dmg_name"] = ".null"
end

get!(arg_dict, "perturb_ic", false)
get!(arg_dict, "perturb_mag", 0.0)
get!(arg_dict, "write_finalsolution", false)
get!(arg_dict, "write_finalresidual", false)

# solver option
get!(arg_dict, "addVolumeIntegrals", true)
get!(arg_dict, "addBoundaryIntegrals", true)
get!(arg_dict, "addFaceIntegrals", true)
get!(arg_dict, "addStabilization", true)

# logging options

# entropy
get!(arg_dict, "write_entropy", false)
get!(arg_dict, "write_entropy_freq", 1)
get!(arg_dict, "write_entropy_fname", "entropy.dat")

# integral q
get!(arg_dict, "write_integralq", false)
get!(arg_dict, "write_integralq_fname", "integralq.dat")

# enstrophy
get!(arg_dict, "write_enstrophy", false)
get!(arg_dict, "write_enstrophy_fname", "enstrophy.dat")
get!(arg_dict, "write_enstrophy_freq", 1)

# kinetic energy
get!(arg_dict, "write_kinetic_energy", false)
get!(arg_dict, "write_kinetic_energy_fname", "kinetic_energy.dat")
get!(arg_dict, "write_kinetic_energy_freq", 1)

# kinetic energy dt
get!(arg_dict, "write_kinetic_energydt", false)
get!(arg_dict, "write_kinetic_energydt_fname", "kinetic_energydt.dat")
get!(arg_dict, "write_kinetic_energydt_freq", 1)


get!(arg_dict, "check_density", true)
get!(arg_dict, "check_pressure", true)


# DG Flux options
get!(arg_dict, "LFalpha", 0.0)


get!(arg_dict, "precompute_volume_flux", true)
if arg_dict["volume_integral_type"] != 2
  get!(arg_dict, "precompute_face_flux", true)
else
  get!(arg_dict, "precompute_face_flux", false)
  get!(arg_dict, "precompute_q_face", false)
end
get!(arg_dict, "precompute_boundary_flux", true)

if !arg_dict["use_DG"]
  get!(arg_dict, "precompute_q_face", true)
  get!(arg_dict, "precompute_q_bndry", true)
end

# if not already specified, set to true just in case
get!(arg_dict, "precompute_q_face", true)
get!(arg_dict, "precompute_q_bndry", true)

# solver debugging options
writeflux = get!(arg_dict, "writeflux", false)
writeboundary = get!(arg_dict, "writeboundary", false)
get!(arg_dict, "writeq", false)
get!(arg_dict, "writeqface", false)
get!(arg_dict, "write_fluxface", false)

# mesh debugging options
get!(arg_dict, "write_edge_vertnums", false)
get!(arg_dict, "write_face_vertnums", false)
get!(arg_dict, "write_boundarynums", false)
get!(arg_dict, "write_dxidx", false)
get!(arg_dict, "write_coords", false)
get!(arg_dict, "write_sparsity", false)
get!(arg_dict, "write_sparsity_nodebnds", false)
get!(arg_dict, "write_offsets", false)
get!(arg_dict, "write_dofs", false)
get!(arg_dict, "verify_coloring", true)
get!(arg_dict, "write_counts", false)
get!(arg_dict, "write_interfaces", false)
get!(arg_dict, "write_boundaries", false)
get!(arg_dict, "write_sharedboundaries", false)
get!(arg_dict, "use_linear_metrics", false)

# mesh options
get!(arg_dict, "reordering_algorithm", "default")
get!(arg_dict, "reordering_start_coords", [0.0, 0.0])

# Newton's Method options
get!(arg_dict, "write_rhs", false)
get!(arg_dict, "write_jac", false)
get!(arg_dict, "print_cond", false)
get!(arg_dict, "write_sol", false)
get!(arg_dict, "write_qic", false)
get!(arg_dict, "write_vis", false)
get!(arg_dict, "write_vorticity_vis", false)
get!(arg_dict, "exact_visualization", false)
get!(arg_dict, "write_res", false)
get!(arg_dict, "output_freq", 1)
get!(arg_dict, "recalc_prec_freq", 1)
get!(arg_dict, "jac_type", 2)
get!(arg_dict, "use_jac_precond", false)
get!(arg_dict, "res_abstol", 1e-6)
get!(arg_dict, "res_reltol", 1e-6)
get!(arg_dict, "res_reltol0", -1.0)
get!(arg_dict, "step_tol", -1.0)
get!(arg_dict, "print_eigs", false)
get!(arg_dict, "write_eigs", false)
get!(arg_dict, "write_eigdecomp", false)
get!(arg_dict, "newton_globalize_euler", false)
get!(arg_dict, "euler_tau", 1.0)

if arg_dict["run_type"] == 5  # steady newton
  get!(arg_dict, "newton_verbosity", 5)
else
  get!(arg_dict, "newton_verbosity", 4)
end
  # figure out Newtons method type
run_type = arg_dict["run_type"]

if haskey(arg_dict, "jac_method")
  if arg_dict["jac_method"] == 1
    get!(arg_dict, "epsilon", 1e-6)
  elseif arg_dict["jac_method"] == 2
    get!(arg_dict, "epsilon", 1e-20)
  end
end

# clean-sheet Newton's method (internal to CN) option - only for debugging
get!(arg_dict, "cleansheet_CN_newton", false)

get!(arg_dict, "real_time", false)


# Krylov options
get!(arg_dict, "krylov_reltol", 1e-2)
get!(arg_dict, "krylov_abstol", 1e-12)
get!(arg_dict, "krylov_dtol", 1e5)
get!(arg_dict, "krylov_itermax", 1000)
get!(arg_dict, "krylov_gamma", 2)

# testing options
get!(arg_dict, "solve", true)


# postprocessing options
get!(arg_dict, "do_postproc", false)
get!(arg_dict, "exact_soln_func", "nothing")
get!(arg_dict, "write_timing", false)
get!(arg_dict, "finalize_mpi", false)

myrank = MPI.Comm_rank(MPI.COMM_WORLD)

# Functional computational options
get!(arg_dict, "calc_functional", false)
get!(arg_dict, "objective_function", "none")
get!(arg_dict, "num_functionals", 0)
get!(arg_dict, "functional_error", false)
get!(arg_dict, "functional_error_outfname", "functional_error")
get!(arg_dict, "analytical_functional_val", 0.0)

# Adjoint computation options
get!(arg_dict, "calc_adjoint", false)

# Unsteady adjoint (CN) computation options --- EXPERIMENTAL, NONWORKING CODE
get!(arg_dict, "adjoint_revolve", false)
get!(arg_dict, "adjoint_straight", false)
get!(arg_dict, "uadj_global", false)
get!(arg_dict, "use_Minv_override_for_uadj", false)

checkForIllegalOptions_post(arg_dict)

# write complete dictionary to file
myrank = MPI.Comm_rank(MPI.COMM_WORLD)
commsize = MPI.Comm_size(MPI.COMM_WORLD)
if myrank == 0
  fname = "arg_dict_output"
  make_input(arg_dict, fname)
  #=
  f = open(fname, "a+")

  println(f, "arg_dict = Dict{Any, Any}(")
  arg_keys = keys(arg_dict)


  for key_i in arg_keys
    show(f, key_i)
    print(f, " => ")
    show(f, arg_dict[key_i])
    println(f, ",")
  #  println(f, show(key_i), " => ", show(arg_dict[key_i]), ",")
  end
  println(f, ")")
  close(f)
  =#
end
# do some sanity checks here



# deal with boundary conditions
# "numBC" must be dictionary key whose value is the number of boundary conditions
# for each boundary condition there must be keys BCi and BCi_name for i=1:numBC
<<<<<<< HEAD
=======
numBC = arg_dict["numBC"]

#=
# sort all the BC arrays
for i=1:numBC
  key_i = string("BC", i)
  println("edge nums before sort = ", arg_dict[key_i])
  sort!(arg_dict[key_i])
  println("edge nums after sort = ", arg_dict[key_i])
  enum_key_i = string("BC", i, "_name")
  println("arg_dict[enum_key_i] = ", arg_dict[enum_key_i])
end

# check for repeated edge numbers
# this isn't cache friendly
for i=1:numBC
key_i = string("BC", i)
vals = arg_dict[key_i]

  for j=1:length(vals)
    val_j = vals[j]
    println("val_j = ", val_j)

    # check this value against all previous one
    for k=1:(i-1)
      key_k = string("BC", k)
      println("key_k = ", key_k)
      println("arg_dict[key_k] = ", arg_dict[key_k])
      index = findfirst(arg_dict[key_k], val_j)
      if index != 0
        println("Error: cannot apply more than one boundary condition to a model entity")
        println("  Model entity ", val_j, " from BC", i, " is repeated at index ", index, " of BC", k)
      end
    end
  end
end
>>>>>>> c92b44c4

checkKeys(arg_dict, KNOWN_KEYS)

return arg_dict

end  # end function

@doc """
### PDESolver.checkKeys

  This function verifies all the keys in the first argument are also keys
  of the second argument and prints a warning to STDERR if they are not.

  Inputs
    arg_dict: first dictonary
    known_keys: second dictonary

  Outputs:
    cnt: number of unrecognized keys
"""->
function checkKeys(arg_dict, known_keys)

  cnt = 0
  for key in keys(arg_dict)
    if !haskey(known_keys, key)
      println(STDERR, "Warning: Key ", key, " in input dictionary not ",
               "recognized")
       cnt += 1
    end
  end

  return cnt
end


function update_path(path)

  if startswith(path, "SRCMESHES")
    path = joinpath(Pkg.dir("PDESolver"), "src", "mesh_files", lstrip(path[10:end], '/'))
  end

  return path
end

"""
  Check the user supplied options for errors before supplying default values
"""
function checkForIllegalOptions_pre(arg_dict)

  # Ensure that jac-method is not specified 
  if haskey(arg_dict, "jac_method")
    if arg_dict["run_type"] == 1
      warn("jac_method specified, but run_type is RK4.")
    end
  end

  if haskey(arg_dict, "jac_type")
    if arg_dict["jac_type"] == 3 || arg_dict["jac_type"] == 4
      if arg_dict["jac_method"] != 2
        warn("PETSc jac_type specified, but jac_method is not 2 (complex step)")
      end
    end
  end


  return nothing

end


"""
  Check the user supplied options for errors after supplying default options.
"""
function checkForIllegalOptions_post(arg_dict)
  
  myrank = MPI.Comm_rank(MPI.COMM_WORLD)
  commsize = MPI.Comm_size(MPI.COMM_WORLD)

  if commsize > 1 && arg_dict["jac_type"] != 3 && (arg_dict["run_type"] != 1 && arg_dict["run_type"] != 30)
  error("Invalid jacobian type for parallel run")
end


  if !arg_dict["use_DG"]
    keys = ["precompute_volume_flux", "precompute_face_flux", "precompute_boundary_flux"]
    for key in keys
      !arg_dict[key] && error("$key not supported for CG")
    end
  end

  if !arg_dict["precompute_volume_flux"] && !arg_dict["Q_transpose"]
    error("cannot combine non-transposed Q and not precomputing the volume flux")
  end

  checkBCOptions(arg_dict)

  return nothing
end

"""
  Check that a model entity does not have more than one boundary condition
  applied to it
"""
function checkBCOptions(arg_dict)

  numBC = arg_dict["numBC"]

  # sort all the BC arrays
  for i=1:numBC
    key_i = string("BC", i)
    sort!(arg_dict[key_i])
  end

  # check for repeated edge numbers
  # this isn't cache friendly
  for i=1:numBC
  key_i = string("BC", i)
  vals = arg_dict[key_i]

    for j=1:length(vals)
      val_j = vals[j]

      # check this value against all previous one
      for k=1:(i-1)
        key_k = string("BC", k)
        index = findfirst(arg_dict[key_k], val_j)
        if index != 0
          throw(ErrorException("cannot apply more than one boundary condition to a model entity:\n Model entity $val_j from BC$i is repated in BC$k"))
        end
      end
    end
  end

  # check fo repeated edge numbers within each array

  for i=1:numBC
    key_i = string("BC", i)
    vals = arg_dict[key_i]

    if vals != unique(vals)
      throw(ErrorException("cannot apply a boundary condition to a model entity more than once: BC$i has repeated model entities"))
    end
  end

  return nothing
end
<|MERGE_RESOLUTION|>--- conflicted
+++ resolved
@@ -437,50 +437,6 @@
 # do some sanity checks here
 
 
-
-# deal with boundary conditions
-# "numBC" must be dictionary key whose value is the number of boundary conditions
-# for each boundary condition there must be keys BCi and BCi_name for i=1:numBC
-<<<<<<< HEAD
-=======
-numBC = arg_dict["numBC"]
-
-#=
-# sort all the BC arrays
-for i=1:numBC
-  key_i = string("BC", i)
-  println("edge nums before sort = ", arg_dict[key_i])
-  sort!(arg_dict[key_i])
-  println("edge nums after sort = ", arg_dict[key_i])
-  enum_key_i = string("BC", i, "_name")
-  println("arg_dict[enum_key_i] = ", arg_dict[enum_key_i])
-end
-
-# check for repeated edge numbers
-# this isn't cache friendly
-for i=1:numBC
-key_i = string("BC", i)
-vals = arg_dict[key_i]
-
-  for j=1:length(vals)
-    val_j = vals[j]
-    println("val_j = ", val_j)
-
-    # check this value against all previous one
-    for k=1:(i-1)
-      key_k = string("BC", k)
-      println("key_k = ", key_k)
-      println("arg_dict[key_k] = ", arg_dict[key_k])
-      index = findfirst(arg_dict[key_k], val_j)
-      if index != 0
-        println("Error: cannot apply more than one boundary condition to a model entity")
-        println("  Model entity ", val_j, " from BC", i, " is repeated at index ", index, " of BC", k)
-      end
-    end
-  end
-end
->>>>>>> c92b44c4
-
 checkKeys(arg_dict, KNOWN_KEYS)
 
 return arg_dict
@@ -613,7 +569,7 @@
     end
   end
 
-  # check fo repeated edge numbers within each array
+  # check for repeated edge numbers within each array
 
   for i=1:numBC
     key_i = string("BC", i)
