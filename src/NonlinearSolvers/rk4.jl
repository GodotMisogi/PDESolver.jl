# rk4.jl
# Runge Kutta 4th order solver for ODEs

export rk4

# base RK4 method:
# dxdt = f(t,x)



# Inputs:
#   f:      function, that accepts input: (scalar t, vector x_old, vector x_new)
#   h:      delta t
#   x_ic:   initial condition for x
#   t_max:  length of time to step through
# Outputs:
#   x:      solved x at t_max

@doc """
rk4

  This function does 4th order Runge Kutta time stepping, using a function of
  the form du/dt = f(u, t)

  Arguments:
    * f  : function evaluation, must have signature (ctx..., opts, t)
    * h  : time step size
    * t_max: time value to stop time stepping (time starts at 0)
    * q_vec: vector of the u values
    * res_vec: vector of du/dt values (the output of the function f)
    * pre_func: function to to be called after the new u values are put into
                q_vec but before the function f is evaluated.  Must have
                signature: pre_func(ctx..., opts)
    * post_func: function called immediately after f is called.  The function
                 must have the signature res_norm = post_func(ctx..., opts, 
                 calc_norm=true),
                 where res_norm is a norm of res_vec, and calc_norm determines
                 whether or not to calculate the norm.
    * ctx: a tuple (or any iterable container) of the objects needed by
           f, pre_func, and post func.  The tuple is splatted before being
           passed to the functions.
    * opts : options dictionary
    * timing: a Timing object, a new one will be created if not provided

    Keyword Arguments:
    * majorIterationCallback: a callback function called after the first
                              stage, useful to do output or logging
    * res_tol : keyword arg, residual topping tolerance
    * real_time : do actual time marching, not pseudo-time marching

   The eqn.q_vec should hold the whichever variables (conservative or
   entropy) that the simulation should use.

   The idea behind pre_func, post func, and ctx is that they abstract what kind
   of system rk4 is timestepping.  rk4 only needs to know about q_vec and
   res_vec.

   For physics modules, ctx should be (mesh, sbp, eqn) and q_vec and res_vec 
   should be eqn.q_vec and eqn.res_vec.
"""->
function rk4(f::Function, h::AbstractFloat, t_max::AbstractFloat, 
             q_vec::AbstractVector, res_vec::AbstractVector, pre_func, 
             post_func, ctx, opts, timing::Timings=Timings(); majorIterationCallback=((a...) -> (a...)), 
             res_tol = -1.0, real_time=false)
#function rk4(f::Function, h::AbstractFloat, t_max::AbstractFloat, mesh::AbstractMesh, sbp, eqn::AbstractSolutionData, opts; res_tol = -1.0, real_time=false) 
#function rk4(f, h, x_new, x_ic, t_max, extra_args)

  myrank = MPI.Comm_rank(MPI.COMM_WORLD)
  fstdout = BufferedIO(STDOUT)
  if myrank == 0
    println(fstdout, "\nEntered rk4")
    println(fstdout, "res_tol = ", res_tol)
  end
# res_tol is alternative stopping criteria


  # unpack options
  output_freq = opts["output_freq"]::Int
  write_vis = opts["write_vis"]::Bool
  use_itermax = opts["use_itermax"]::Bool
  if use_itermax
    itermax = opts["itermax"]
  end

  t = 0.0  # timestepper time
  treal = 0.0  # real time (as opposed to pseudo-time)
  t_steps = round(Int, t_max/h)
  println(fstdout, "t_steps: ",t_steps)
  println(fstdout, "delta_t = ", h)

  (m,) = size(q_vec)

  if myrank == 0
    _f1 = open("convergence.dat", "a+")
    f1 = BufferedIO(_f1)
  end


  x_old = copy(q_vec)
  k1 = zeros(x_old)
  k2 = zeros(x_old)
  k3 = zeros(x_old)
  k4 = zeros(x_old)

#   q_vec_old_DEBUG = zeros(q_vec)

  flush(fstdout)
<<<<<<< HEAD
  ### Main timestepping loop ###
  timing.t_timemarch += @elapsed for i=2:(t_steps + 1)
=======
  #-----------------------------------------------------
  # beginning of RK4 time stepping loop
  for i=2:(t_steps + 1)
>>>>>>> fef7028d

#     q_vec_old_DEBUG = deepcopy(q_vec)

#     println("===== (beginning of rk4 timestep) ===== t = $t")

    @mpi_master if i % output_freq == 0
       println(fstdout, "\ntimestep ",i)
       if i % 5*output_freq == 0
         flush(fstdout)
       end
    end

    pre_func(ctx..., opts)
    if real_time treal = t end
    timing.t_func += @elapsed f( ctx..., opts, treal)
    eqn = ctx[3]
    sol_norm = post_func(ctx..., opts)
    
    timing.t_callback += @elapsed majorIterationCallback(i, ctx..., opts, fstdout)
    for j=1:m
      k1[j] = res_vec[j]
      q_vec[j] = x_old[j] + (h/2)*k1[j]
    end

   
    @mpi_master if i % 1 == 0
      println(f1, i, " ", sol_norm)
    end
    
    @mpi_master if i % output_freq == 0
      println(fstdout, "flushing convergence.dat to disk")
      flush(f1)
    end

    # check stopping conditions
    if (sol_norm < res_tol)
      if myrank == 0
        println(fstdout, "breaking due to res_tol")
        close(f1)
        flush(fstdout)
      end
      break
    end

    if use_itermax && i > itermax
      if myrank == 0
        println(fstdout, "breaking due to itermax")
        close(f1)
        flush(fstdout)
      end
      break
    end

    # stage 2
    pre_func(ctx..., opts) 
    if real_time  treal = t + h/2 end
    timing.t_func += @elapsed f( ctx..., opts, treal)
    post_func(ctx..., opts, calc_norm=false)
    for j=1:m
      k2[j] = res_vec[j]
      q_vec[j] = x_old[j] + (h/2)*k2[j]
    end

    # stage 3
    pre_func(ctx..., opts)
    if real_time treal= t + h/2 end
    timing.t_func += @elapsed f( ctx..., opts, treal)
    post_func(ctx..., opts, calc_norm=false)

    for j=1:m
      k3[j] = res_vec[j]
      q_vec[j] = x_old[j] + h*k3[j]
    end

    # stage 4
    pre_func(ctx..., opts)
    if real_time treal = t + h end
    timing.t_func += @elapsed f( ctx..., opts, treal)
    post_func(ctx..., opts, calc_norm=false)
    for j=1:m
      k4[j] = res_vec[j]
    end

#     println("k1 = \n", k1)
#     println("k2 = \n", k2)
#     println("k3 = \n", k3)
#     println("k4 = \n", k4)

#     println("q_old = \n", x_old)

    # update
    for j=1:m
      x_old[j] = x_old[j] + (h/6)*(k1[j] + 2*k2[j] + 2*k3[j] + k4[j])
      q_vec[j] = x_old[j]
    end

#     println("q_vec = \n", q_vec)

    fill!(k1, 0.0)
    fill!(k2, 0.0)
    fill!(k3, 0.0)
    fill!(k4, 0.0)

#     println("============+++++++++ t: ", t)
    t = t + h

#     DEBUG = true
#     if DEBUG
#       q_file = "q$i.dat"
#       writedlm(q_file, q_vec)
#     end
#     delta_q_vec = q_vec - q_vec_old_DEBUG
#     println("============+++++++++ norm(q_vec): ", norm(q_vec))
#     println("============+++++++++ norm(delta_q_vec_DEBUG): ", norm(delta_q_vec))

  end   # end of RK4 time stepping loop

  if myrank == 0
    close(f1)
  end

  return t

end

# this is the version for solving PDEs
# it uses the pde_pre_func and pde_post_func below
@doc """
### NonlinearSolvers.rk4

  This method of rk4 takes in the ctx, but not the pre_func and post_func, 
  using pde_pre_func and pde_post_func instead.

  All argument names are the same as for the main rk4 method

  Inputs:
    f: 
    h
    t_max
    q_vec
    res_vec
    ctx
    opts
    majorIterationCallback
    res_tol
    real_time
"""->
function rk4(f::Function, h::AbstractFloat, t_max::AbstractFloat, 
             q_vec::AbstractVector, res_vec::AbstractVector, ctx, opts, timing::Timings=Timings(); 
             majorIterationCallback=((a...) -> (a...)), res_tol=-1.0, 
             real_time=false)

    rk4(f::Function, h::AbstractFloat, t_max::AbstractFloat, q_vec::AbstractVector, 
        res_vec::AbstractVector, pde_pre_func, pde_post_func, ctx, opts; 
        majorIterationCallback=majorIterationCallback, res_tol =res_tol, real_time=real_time)

end

@doc """
### NonlinearSolvers.rk4

  This is the original (non-general) interface for rk4.

  The argument names are the same as for the main rk4 method, unless noted
  otherwise

  Inputs:
    f
    h
    t_max
    mesh:  mesh object
    sbp: sbp object
    eqn: equation object
    opts

  Keyword Arguments:
    res_tol
    real_time

  eqn.q_vec for q_vec, eqn.res_vec for res_vec, pde_pre_func and pde_post func
  for the pre and post functions, eqn.majorIterationCallback for the 
  majorIterationCallback, and (mesh, sbp, eqn) as the ctx
"""->
function rk4(f::Function, h::AbstractFloat, t_max::AbstractFloat, mesh, sbp, eqn, opts; res_tol=-1.0, real_time=false)

<<<<<<< HEAD
  rk4(f, h, t_max, eqn.q_vec, eqn.res_vec, pde_pre_func, pde_post_func, (mesh, sbp, eqn), opts, eqn.params.time; majorIterationCallback=eqn.majorIterationCallback, res_tol=res_tol, real_time=real_time)
end
=======
  rk4(f, h, t_max, eqn.q_vec, eqn.res_vec, pde_pre_func, pde_post_func, 
      (mesh, sbp, eqn), opts; 
      majorIterationCallback=eqn.majorIterationCallback, res_tol=res_tol, real_time=real_time)
>>>>>>> fef7028d

end

@doc """
### NonlinearSolvers.pde_pre_func

  The pre-function for solving partial differential equations with a physics
  module.  The only operation it performs is disassembling eqn.q_vec into
  eqn.q

  Inputs:
    mesh
    sbp
    eqn
    opts
"""->
function pde_pre_func(mesh, sbp, eqn, opts)
  
  eqn.disassembleSolution(mesh, sbp, eqn, opts, eqn.q, eqn.q_vec)
end


@doc """
### NonlinearSolvers.pde_post_func

  The post-function for solving partial differential equations with a physics
  module.  This function multiplies by A0inv, assembles eqn.res into
  eqn.res_vec, multiplies by the inverse mass matrix, and calculates
  the SBP approximation to the integral L2 norm

  Inputs:
    mesh
    sbp
    eqn
    opts

"""->
function pde_post_func(mesh, sbp, eqn, opts; calc_norm=true)
  eqn.multiplyA0inv(mesh, sbp, eqn, opts, eqn.res)
  eqn.assembleSolution(mesh, sbp, eqn, opts, eqn.res, eqn.res_vec)
  for j=1:length(eqn.res_vec) eqn.res_vec[j] = eqn.Minv[j]*eqn.res_vec[j] end
  if calc_norm
    local_norm = calcNorm(eqn, eqn.res_vec)
    eqn.params.time.t_allreduce += @elapsed global_norm = MPI.Allreduce(local_norm*local_norm, MPI.SUM, mesh.comm)
    return sqrt(global_norm)
  end

  return nothing
end

<|MERGE_RESOLUTION|>--- conflicted
+++ resolved
@@ -102,17 +102,14 @@
   k3 = zeros(x_old)
   k4 = zeros(x_old)
 
+  # Note: q_vec_old_DEBUG is a tool for showing the change in q between timesteps for comparison with CN (for ex)
 #   q_vec_old_DEBUG = zeros(q_vec)
 
   flush(fstdout)
-<<<<<<< HEAD
+  #-----------------------------------------------------
   ### Main timestepping loop ###
+  # beginning of RK4 time stepping loop
   timing.t_timemarch += @elapsed for i=2:(t_steps + 1)
-=======
-  #-----------------------------------------------------
-  # beginning of RK4 time stepping loop
-  for i=2:(t_steps + 1)
->>>>>>> fef7028d
 
 #     q_vec_old_DEBUG = deepcopy(q_vec)
 
@@ -128,7 +125,6 @@
     pre_func(ctx..., opts)
     if real_time treal = t end
     timing.t_func += @elapsed f( ctx..., opts, treal)
-    eqn = ctx[3]
     sol_norm = post_func(ctx..., opts)
     
     timing.t_callback += @elapsed majorIterationCallback(i, ctx..., opts, fstdout)
@@ -298,14 +294,9 @@
 """->
 function rk4(f::Function, h::AbstractFloat, t_max::AbstractFloat, mesh, sbp, eqn, opts; res_tol=-1.0, real_time=false)
 
-<<<<<<< HEAD
-  rk4(f, h, t_max, eqn.q_vec, eqn.res_vec, pde_pre_func, pde_post_func, (mesh, sbp, eqn), opts, eqn.params.time; majorIterationCallback=eqn.majorIterationCallback, res_tol=res_tol, real_time=real_time)
-end
-=======
-  rk4(f, h, t_max, eqn.q_vec, eqn.res_vec, pde_pre_func, pde_post_func, 
-      (mesh, sbp, eqn), opts; 
+  rk4(f, h, t_max, eqn.q_vec, eqn.res_vec, pde_pre_func, pde_post_func,
+      (mesh, sbp, eqn), opts, eqn.params.time;
       majorIterationCallback=eqn.majorIterationCallback, res_tol=res_tol, real_time=real_time)
->>>>>>> fef7028d
 
 end
 
