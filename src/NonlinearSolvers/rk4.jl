--- conflicted
+++ resolved
@@ -109,21 +109,9 @@
     if real_time eqn.params.t = t end
     f( mesh, sbp, eqn, opts, t)
 
-#    eqn.res_vec[:] = 0.0
-    fill!(eqn.res_vec, 0.0)
-    eqn.multiplyA0inv(mesh, sbp, eqn, opts, eqn.res)
-    eqn.assembleSolution(mesh, sbp, eqn, opts, eqn.res, eqn.res_vec)
-<<<<<<< HEAD
-    k1[:] = eqn.res_vec
-    x2[:] = x_old + (h/2)*k1
-
-    sol_norm = norm(eqn.res_vec)/mesh.numDof
-
-    if iter % 100 == 0
-      #=
-      # Calculate the error in density
-=======
-#    k1[:] = eqn.res_vec
+    fill!(eqn.res_vec, 0.0)
+    eqn.multiplyA0inv(mesh, sbp, eqn, opts, eqn.res)
+    eqn.assembleSolution(mesh, sbp, eqn, opts, eqn.res, eqn.res_vec)
     for j=1:length(eqn.res_vec) k1[j] = eqn.Minv[j]*eqn.res_vec[j] end
     x2[:] = x_old + (h/2)*k1  # because the Euler equations are written 
                               # in conservative variables, the residual
@@ -135,8 +123,7 @@
    
      sol_norm = calcNorm(eqn, k1)
     if i % 1 == 0
-      #= Calculate the error in density
->>>>>>> 468c4f46
+      # Calculate the error in density
       vRho_calc = zeros(vRho_act)
       k = 1
       for i = 1:4:length(eqn.q_vec)
@@ -145,22 +132,14 @@
       end
 
       ErrDensity = norm(vRho_calc - vRho_act)/mesh.numNodes 
-      println("DensityErrorNorm = ", ErrDensity) =#
+      println("DensityErrorNorm = ", ErrDensity)
       println("Solution Residual Norm = ", sol_norm)
-<<<<<<< HEAD
-      # println("writing to convergence.dat")
-      write(f1, string(i, "   ", sol_norm, "\n"))
-    end
-
-    if iter % 1000 == 0
-=======
+
       println("writing to convergence.dat")
-      write(f1, string(i, "   ", sol_norm, "\n")) =#
       println(f1, i, " ", sol_norm)
     end
     
     if i % output_freq == 0
->>>>>>> 468c4f46
       println("flushing convergence.dat to disk")
 #      close(f1)
 #      f1 = open("convergence.dat", "a+")
