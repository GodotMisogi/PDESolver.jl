# petc_funcs.jl: function used to create, solve, and destroy petsc object

@doc """
### NonlinearSolver.createPetscData

  This function creates all the objects needed to use the Petsc solver.

  Inputs:
    mesh: AbstractMesh object
    pmesh: AbstractMesh object used for preconditioning
    sbp: SBP operator
    eqn: AbstractSolutionData object
    opts: options dictonary
    newton_data:  newton iteration object
    func: residual evaluation function

  Outputs:
    A: PetscMat for the Jacobian
    Ap: PetscMat for the preconditioning Jacobian
    x: PetscVec for the solution of Ax=b
    b: Petscvec for the b in Ax=b
    ksp: KSP context
    ctx: the context for the KSP context.  Is a tuple of all the objects other
         than A, x, and b needed to do jacobian vector products

    Aliasing restrictions: none

"""->
<<<<<<< HEAD
function createPetscData(mesh::AbstractMesh, pmesh::AbstractMesh, sbp, eqn::AbstractSolutionData, opts, newton_data::NewtonData, func)
# initialize petsc and create Jacobian matrix A, and vectors x, b, and the
# ksp context
# serial only
# func residual evaluation function

jac_type = opts["jac_type"]::Int
myrank = newton_data.myrank

const vectype = VECMPI
const mattype = PETSc.MATMPIAIJ # should this be BAIJ?
# initialize Petsc
#PetscInitialize(["-malloc", "-malloc_debug", "-malloc_dump", "-ksp_monitor", "-pc_type", "ilu", "-pc_factor_levels", "4" ])

#PetscInitialize(["-malloc", "-malloc_debug", "-malloc_dump", "-sub_pc_factor_levels", "4", "ksp_gmres_modifiedgramschmidt", "-ksp_pc_side", "right", "-ksp_gmres_restart", "1000" ])
numDofPerNode = mesh.numDofPerNode
PetscInitialize(["-malloc", "-malloc_debug", "-ksp_monitor",  "-pc_type", "bjacobi", "-sub_pc_type", "ilu", "-sub_pc_factor_levels", "4", "ksp_gmres_modifiedgramschmidt", "-ksp_pc_side", "right", "-ksp_gmres_restart", "30" ])
comm = MPI.COMM_WORLD

obj_size = PetscInt(mesh.numDof)  # length of vectors, side length of matrices
@mpi_master println("creating b")
b = PetscVec(comm)
PetscVecSetType(b, vectype)
PetscVecSetSizes(b, obj_size, PETSC_DECIDE)

@mpi_master println("creating x")
x = PetscVec(comm)
PetscVecSetType(x, vectype)
PetscVecSetSizes(x, obj_size, PETSC_DECIDE)

# tuple of all the objects needed to evaluate the residual
# only used by Mat Shell
ctx = (mesh, sbp, eqn, opts, newton_data, func)  # tuple of all the objects needed to evalute the
                                    # residual
if jac_type == 3  # explicit sparse jacobian
  @mpi_master println("creating A")
  A = PetscMat(comm)
  println("setting A from options")
  PetscMatSetFromOptions(A)
  println("setting MatType")
  PetscMatSetType(A, mattype)
  println("setting size")
  PetscMatSetSizes(A, obj_size, obj_size, PETSC_DECIDE, PETSC_DECIDE)
  println("checking if DG")
  if mesh.isDG
    MatSetOption(A, PETSc.MAT_IGNORE_OFF_PROC_ENTRIES, PETSC_TRUE)
  end
  println("done")
elseif jac_type == 4  # jacobian-vector product
  # create matrix shell
  ctx_ptr = pointer_from_objref(ctx)  # make a pointer from the tuple
  A = MatCreateShell(comm, obj_size, obj_size, obj_size, PETSC_DECIDE, PETSC_DECIDE)
  PetscMatSetFromOptions(A)  # necessary?
  PetscSetUp(A)

  # give PETSc the function pointer of Jacobian vector product function
  fptr = cfunction(calcJacVecProd_wrapper, PetscErrorCode, (PetscMat, PetscVec, PetscVec))
  MatShellSetOperation(A, PETSc.MATOP_MULT, fptr)

else
  println(STDERR, "Unsupported jacobian type requested")
  println(STDERR, "jac_type = ", jac_type)
end
=======
function createPetscData(mesh::AbstractMesh, pmesh::AbstractMesh, sbp, eqn::AbstractSolutionData, opts, newton_data::NewtonData)
  # initialize petsc and create Jacobian matrix A, and vectors x, b, and the
  # ksp context
  # serial only
  # func residual evaluation function
>>>>>>> fef7028d

  jac_type = opts["jac_type"]::Int
  myrank = newton_data.myrank

  const vectype = VECMPI
  const mattype = PETSc.MATMPIAIJ # should this be BAIJ?
  # initialize Petsc
  #PetscInitialize(["-malloc", "-malloc_debug", "-malloc_dump", "-ksp_monitor", "-pc_type", "ilu", "-pc_factor_levels", "4" ])

  #PetscInitialize(["-malloc", "-malloc_debug", "-malloc_dump", "-sub_pc_factor_levels", "4", "ksp_gmres_modifiedgramschmidt", "-ksp_pc_side", "right", "-ksp_gmres_restart", "1000" ])
  numDofPerNode = mesh.numDofPerNode
  PetscInitialize(["-malloc", "-malloc_debug", "-ksp_monitor",  "-pc_type", "bjacobi", "-sub_pc_type", "ilu", "-sub_pc_factor_levels", "4", "ksp_gmres_modifiedgramschmidt", "-ksp_pc_side", "right", "-ksp_gmres_restart", "30" ])
  comm = MPI.COMM_WORLD

  obj_size = PetscInt(mesh.numDof)  # length of vectors, side length of matrices
  @mpi_master println("creating b")
  b = PetscVec(comm)
  PetscVecSetType(b, vectype)
  PetscVecSetSizes(b, obj_size, PETSC_DECIDE)

  @mpi_master println("creating x")
  x = PetscVec(comm)
  PetscVecSetType(x, vectype)
  PetscVecSetSizes(x, obj_size, PETSC_DECIDE)

                                      # residual
  if jac_type == 3  # explicit sparse jacobian
    @mpi_master println("creating A")
    A = PetscMat(comm)
    PetscMatSetFromOptions(A)
    PetscMatSetType(A, mattype)
    PetscMatSetSizes(A, obj_size, obj_size, PETSC_DECIDE, PETSC_DECIDE)
    if mesh.isDG
      MatSetOption(A, PETSc.MAT_IGNORE_OFF_PROC_ENTRIES, PETSC_TRUE)
    end
  elseif jac_type == 4  # jacobian-vector product
    # create matrix shell
    ctx_ptr = pointer_from_objref(ctx)  # make a pointer from the tuple
    A = MatCreateShell(comm, obj_size, obj_size, obj_size, PETSC_DECIDE, PETSC_DECIDE)
    PetscMatSetFromOptions(A)  # necessary?
    PetscSetUp(A)

    # give PETSc the function pointer of Jacobian vector product function
    fptr = cfunction(calcJacVecProd_wrapper, PetscErrorCode, (PetscMat, PetscVec, PetscVec))
    MatShellSetOperation(A, PETSc.MATOP_MULT, fptr)

  else
    println(STDERR, "Unsupported jacobian type requested")
    println(STDERR, "jac_type = ", jac_type)
  end


  if jac_type == 4 || opts["use_jac_precond"]
    @mpi_master println("creating Ap")  # used for preconditioner
    Ap = PetscMat(comm)
    PetscMatSetFromOptions(Ap)
    PetscMatSetType(Ap, mattype)
    PetscMatSetSizes(Ap, PetscInt(mesh.numDof), PetscInt(mesh.numDof), PetscInt(mesh.numDof), PetscInt(mesh.numDof))
    if mesh.isDG
      MatSetOption(A, PETSc.MAT_IGNORE_OFF_PROC_ENTRIES, PETSC_TRUE)
    end

    @mpi_master println("type of Ap = ", MatGetType(Ap))
  else
    Ap = A
  end

  @mpi_master println("preallocating Petsc Matrices")
  # prellocate matrix
  dnnz = zeros(PetscInt, mesh.numDof)  # diagonal non zeros per row
  onnz = zeros(PetscInt, mesh.numDof)
  #dnnzu = zeros(PetscInt, 1)  # only needed for symmetric matrices
  #onnzu = zeros(PetscInt, 1)  # only needed for symmetric matrices
  bs = PetscInt(mesh.numDofPerNode)  # block size

  # calculate number of non zeros per row for A
  for i=1:mesh.numDof
  #  max_dof = mesh.sparsity_nodebnds[2, i]
  #  min_dof = mesh.sparsity_nodebnds[1, i]
  #  nnz_i = max_dof - min_dof + 1
    dnnz[i] = mesh.sparsity_counts[1, i]
    onnz[i] = mesh.sparsity_counts[2, i]
  #  println("row ", i," has ", nnz_i, " non zero entries")
  end
  myrank = mesh.myrank


  # preallocate A
  if jac_type == 3

    PetscMatMPIAIJSetPreallocation(A, PetscInt(0),  dnnz, PetscInt(0), onnz)

    MatSetOption(A, PETSc.MAT_ROW_ORIENTED, PETSC_FALSE)
    PetscMatZeroEntries(A)
    matinfo = PetscMatGetInfo(A, Int32(1))
    @mpi_master println("A block size = ", matinfo.block_size)

  #  PetscMatAssemblyBegin(A, PETSC_MAT_FLUSH_ASSEMBLY)
  #  PetscMatAssemblyEnd(A, PETSC_MAT_FLUSH_ASSEMBLY)
  end

  # preallocate Ap
  if jac_type == 4 || opts["use_jac_precond"]
    # calculate number of nonzeros per row for A[
    for i=1:mesh.numNodes
  #    max_dof = pmesh.sparsity_nodebnds[2, i]
  #    min_dof = pmesh.sparsity_nodebnds[1, i]
  #    nnz_i = max_dof - min_dof + 1
  #    dnnz[i] = nnz_i
      dnnz[i] = mesh.sparsity_counts_node[1, i]
      onnz[i] = mesh.sparsity_counts_node[2, i]

    #  println("row ", i," has ", nnz_i, " non zero entries")
    end

    PetscMatXAIJSetPreallocation(Ap, bs, dnnz, onnz, dnnzu, onnzu)

    MatSetOption(Ap, PETSc.MAT_ROW_ORIENTED, PETSC_FALSE)
    matinfo = PetscMatGetInfo(Ap, Int32(1))
    @mpi_master println("Ap block size = ", matinfo.block_size)

    # zero initialize the matrix just in case
    PetscMatZeroEntries(Ap)

    PetscMatAssemblyBegin(Ap, PETSC_MAT_FLUSH_ASSEMBLY)
    PetscMatAssemblyEnd(Ap, PETSC_MAT_FLUSH_ASSEMBLY)
  end


  # set some options
  # MatSetValuesBlocked will interpret the array of values as being column
  # major

  # create KSP contex
  ksp = KSP(comm)

  KSPSetFromOptions(ksp)
  KSPSetOperators(ksp, A, Ap)  # this was A, Ap

  # set: rtol, abstol, dtol, maxits
  #KSPSetTolerances(ksp, 1e-2, 1e-12, 1e5, PetscInt(1000))
  #KSPSetUp(ksp)


  pc = KSPGetPC(ksp)
  pc_type = PCGetType(pc)
  @mpi_master println("pc_type = ", pc_type)
  #=
  if pc_type == "bjacobi"
    n_local, first_local, ksp_arr = PCBJacobiGetSubKSP(pc)
    println("n_local = ", n_local, ", first_local = ", first_local)
    println("length(ksp_arr) = ", length(ksp_arr))

    sub_ksp = ksp_arr[first_local + 1]
    sub_pc = KSPGetPC(sub_ksp)
    pc_subtype = PCGetType(sub_pc)
    println("pc_subtype = ", pc_subtype)

    fill_level = PCFactorGetLevels(sub_pc)
    println("preconditioner using fill level = ", fill_level)
  end

  if pc_type == "ilu"
    fill_level = PCFactorGetLevels(sub_pc)
    println("preconditioner using fill level = ", fill_level)
  end
  =#


  return A, Ap, x, b, ksp

end

function createPetscCtx(mesh, sbp, eqn, opts, newton_data, func)

  # tuple of all the objects needed to evaluate the residual
  # only used by Mat Shell
  ctx = (mesh, sbp, eqn, opts, newton_data, func)  # tuple of all the objects needed to evalute the

  return ctx

end

@doc """
### NonlinearSolvers.destroyPetsc

  Destroy all the objects when finished with Petsc

  Inputs: see createPetscData

"""->
function destroyPetsc(A::PetscMat, Ap::PetscMat, x::PetscVec,  b::PetscVec, ksp::KSP)
# destory Petsc data structures, finalize Petsc

  PetscDestroy(A)
  if A.pobj != Ap.pobj
    PetscDestroy(Ap)
  end
  PetscDestroy(x)
  PetscDestroy(b)
  PetscDestroy(ksp)
  PetscFinalize()

  return nothing

end

@doc """
### NonlinearSolver.petscSolve

  This function performs the petsc solve x = inv(A)*b. More specifically, it 
  copies he right hand side into the PetscVec b, assembles them, and performs
  the solve.

  Inputs:
    newton_data: Newton's method object
    A:  PetscMat that is the Jacobian
    Ap: PetscMat that is the preconditioner
    x: PetscVec to store the solution in
    b: PetscVec to put the right hand side in
    ksp:  KSP context
    opts: options dictonary
    res_0: vector to use for the right hand side

  Inputs/Outputs:
    delta_res_vec: julia vector ot return the solution x in

  Aliasing restrictions: none

"""->
function petscSolve(newton_data::NewtonData, A::PetscMat, Ap::PetscMat, x::PetscVec, b::PetscVec, ksp::KSP, opts, res_0::AbstractVector, delta_res_vec::AbstractVector, dof_offset::Integer=0 )

  # solve the system for the newton step, write it to delta_res_vec
  # writing it to delta_res_vec is an unecessary copy, becasue we could
  # write it directly to eqn.q, but for consistency we do it anyways

#  return nothing
  jac_type = opts["jac_type"]::Int
  myrank = newton_data.myrank
  # copy res_0 into b
  # create the index array
  numDof = length(delta_res_vec)
#  idx = zeros(PetscInt, numDof)
#  for i=1:numDof
#    idx[i] = i - 1 + dof_offset
#  end

  b_petsc, b_ptr = PetscVecGetArray(b)
  for i=1:numDof
    b_petsc[i] = res_0[i]
  end
  PetscVecRestoreArray(b, b_ptr)

  # copy into Petsc and assemble
  # should do this by direct array access
#  PetscVecSetValues(b, idx, res_0, PETSC_INSERT_VALUES)
#  PetscVecAssemblyBegin(b)
#  PetscVecAssemblyEnd(b)

  #=
  PetscVecSetValues(x, idx, res_0, PETSC_INSERT_VALUES)
  PetscVecAssemblyBegin(x)
  PetscVecAssemblyEnd(x)
  =#


  # assemble matrix
  PetscMatAssemblyBegin(Ap, PETSC_MAT_FINAL_ASSEMBLY)
  PetscMatAssemblyEnd(Ap, PETSC_MAT_FINAL_ASSEMBLY)


  # should this be overlapped with the vector assembly?
  if jac_type != 4  && !(A === Ap)
    PetscMatAssemblyBegin(A, PETSC_MAT_FINAL_ASSEMBLY)
    PetscMatAssemblyEnd(A, PETSC_MAT_FINAL_ASSEMBLY)
  end

  if jac_type != 4
    matinfo = PetscMatGetInfo(A, MAT_LOCAL)
    if matinfo.mallocs > 0.5  # if any mallocs
      println("Caution: non zero number of mallocs for A")
      println("  number of mallocs = ", matinfo.mallocs)
    end
  end

    matinfo = PetscMatGetInfo(Ap, MAT_LOCAL)

    if matinfo.mallocs > 0.5  # if any mallocs
      println("Caution: non zero number of mallocs for Ap")
      println("  number of mallocs = ", matinfo.mallocs)
    end

 
#  return nothing
  # only call this first time?
  # what happens when A and Ap change?
  # this is not truely necessary for the common case, because KSPSolve
  # calls it if needed
  # it is necessary to call KSPSetUp before getting the preconditioner
  # context in some cases

  KSPSetTolerances(ksp, newton_data.reltol, newton_data.abstol, 
                   newton_data.dtol, PetscInt(newton_data.itermax))

  KSPSetUp(ksp)

  nx = PetscVecGetSize(x)
  nb = PetscVecGetSize(b)
  KSPSolve(ksp, b, x)
  reason = KSPGetConvergedReason(ksp)
  @mpi_master println("KSP converged reason = ", KSPConvergedReasonDict[reason])
  rnorm = KSPGetResidualNorm(ksp)
  @mpi_master println("Linear residual = ", rnorm)

  # copy solution from x into delta_res_vec
  arr, ptr_arr = PetscVecGetArray(x)
  for i=1:numDof
    delta_res_vec[i] = arr[i]
  end

  PetscVecRestoreArray(x, ptr_arr)

  # zero out the Jacobian for next use
  if opts["jac_type"] != 4
    PetscMatZeroEntries(A)
  end
  PetscMatZeroEntries(Ap)
  return nothing

end

<|MERGE_RESOLUTION|>--- conflicted
+++ resolved
@@ -26,78 +26,12 @@
     Aliasing restrictions: none
 
 """->
-<<<<<<< HEAD
 function createPetscData(mesh::AbstractMesh, pmesh::AbstractMesh, sbp, eqn::AbstractSolutionData, opts, newton_data::NewtonData, func)
 # initialize petsc and create Jacobian matrix A, and vectors x, b, and the
 # ksp context
 # serial only
 # func residual evaluation function
 
-jac_type = opts["jac_type"]::Int
-myrank = newton_data.myrank
-
-const vectype = VECMPI
-const mattype = PETSc.MATMPIAIJ # should this be BAIJ?
-# initialize Petsc
-#PetscInitialize(["-malloc", "-malloc_debug", "-malloc_dump", "-ksp_monitor", "-pc_type", "ilu", "-pc_factor_levels", "4" ])
-
-#PetscInitialize(["-malloc", "-malloc_debug", "-malloc_dump", "-sub_pc_factor_levels", "4", "ksp_gmres_modifiedgramschmidt", "-ksp_pc_side", "right", "-ksp_gmres_restart", "1000" ])
-numDofPerNode = mesh.numDofPerNode
-PetscInitialize(["-malloc", "-malloc_debug", "-ksp_monitor",  "-pc_type", "bjacobi", "-sub_pc_type", "ilu", "-sub_pc_factor_levels", "4", "ksp_gmres_modifiedgramschmidt", "-ksp_pc_side", "right", "-ksp_gmres_restart", "30" ])
-comm = MPI.COMM_WORLD
-
-obj_size = PetscInt(mesh.numDof)  # length of vectors, side length of matrices
-@mpi_master println("creating b")
-b = PetscVec(comm)
-PetscVecSetType(b, vectype)
-PetscVecSetSizes(b, obj_size, PETSC_DECIDE)
-
-@mpi_master println("creating x")
-x = PetscVec(comm)
-PetscVecSetType(x, vectype)
-PetscVecSetSizes(x, obj_size, PETSC_DECIDE)
-
-# tuple of all the objects needed to evaluate the residual
-# only used by Mat Shell
-ctx = (mesh, sbp, eqn, opts, newton_data, func)  # tuple of all the objects needed to evalute the
-                                    # residual
-if jac_type == 3  # explicit sparse jacobian
-  @mpi_master println("creating A")
-  A = PetscMat(comm)
-  println("setting A from options")
-  PetscMatSetFromOptions(A)
-  println("setting MatType")
-  PetscMatSetType(A, mattype)
-  println("setting size")
-  PetscMatSetSizes(A, obj_size, obj_size, PETSC_DECIDE, PETSC_DECIDE)
-  println("checking if DG")
-  if mesh.isDG
-    MatSetOption(A, PETSc.MAT_IGNORE_OFF_PROC_ENTRIES, PETSC_TRUE)
-  end
-  println("done")
-elseif jac_type == 4  # jacobian-vector product
-  # create matrix shell
-  ctx_ptr = pointer_from_objref(ctx)  # make a pointer from the tuple
-  A = MatCreateShell(comm, obj_size, obj_size, obj_size, PETSC_DECIDE, PETSC_DECIDE)
-  PetscMatSetFromOptions(A)  # necessary?
-  PetscSetUp(A)
-
-  # give PETSc the function pointer of Jacobian vector product function
-  fptr = cfunction(calcJacVecProd_wrapper, PetscErrorCode, (PetscMat, PetscVec, PetscVec))
-  MatShellSetOperation(A, PETSc.MATOP_MULT, fptr)
-
-else
-  println(STDERR, "Unsupported jacobian type requested")
-  println(STDERR, "jac_type = ", jac_type)
-end
-=======
-function createPetscData(mesh::AbstractMesh, pmesh::AbstractMesh, sbp, eqn::AbstractSolutionData, opts, newton_data::NewtonData)
-  # initialize petsc and create Jacobian matrix A, and vectors x, b, and the
-  # ksp context
-  # serial only
-  # func residual evaluation function
->>>>>>> fef7028d
-
   jac_type = opts["jac_type"]::Int
   myrank = newton_data.myrank
 
@@ -122,16 +56,24 @@
   PetscVecSetType(x, vectype)
   PetscVecSetSizes(x, obj_size, PETSC_DECIDE)
 
-                                      # residual
+  # tuple of all the objects needed to evaluate the residual
+  # only used by Mat Shell
+  ctx = (mesh, sbp, eqn, opts, newton_data, func)  # tuple of all the objects needed to evalute the
+                                    # residual
   if jac_type == 3  # explicit sparse jacobian
     @mpi_master println("creating A")
     A = PetscMat(comm)
+    println("setting A from options")
     PetscMatSetFromOptions(A)
+    println("setting MatType")
     PetscMatSetType(A, mattype)
+    println("setting size")
     PetscMatSetSizes(A, obj_size, obj_size, PETSC_DECIDE, PETSC_DECIDE)
+    println("checking if DG")
     if mesh.isDG
       MatSetOption(A, PETSc.MAT_IGNORE_OFF_PROC_ENTRIES, PETSC_TRUE)
     end
+    println("done")
   elseif jac_type == 4  # jacobian-vector product
     # create matrix shell
     ctx_ptr = pointer_from_objref(ctx)  # make a pointer from the tuple
@@ -147,7 +89,6 @@
     println(STDERR, "Unsupported jacobian type requested")
     println(STDERR, "jac_type = ", jac_type)
   end
-
 
   if jac_type == 4 || opts["use_jac_precond"]
     @mpi_master println("creating Ap")  # used for preconditioner
