__precompile__(false)
module PDESolver

# from registration.jl
export register_physics, retrieve_physics, registerIC, registerBC

# from interface.jl
export evalResidual, evalHomotopy, evalFunctional, evalFunctionalDeriv

# from initialization.jl
export createMeshAndOperator, loadRestartState, call_nlsolver

# from startup_func
export run_solver

# from interative.jl
export printICNames, printBCNames

# load paths for all the components of PDESolver
push!(LOAD_PATH, joinpath(Pkg.dir("PumiInterface"), "src"))
push!(LOAD_PATH, joinpath(Pkg.dir("PDESolver"), "src/NonlinearSolvers"))
push!(LOAD_PATH, joinpath(Pkg.dir("PDESolver"), "src/linearsolvers"))
push!(LOAD_PATH, joinpath(Pkg.dir("PDESolver"), "src/Utils"))
push!(LOAD_PATH, joinpath(Pkg.dir("PDESolver"), "src/Debugging"))
push!(LOAD_PATH, joinpath(Pkg.dir("PDESolver"), "src/input"))

# add physics modules to load path (but don't load them, because that would
# create a circular dependency)
push!(LOAD_PATH, joinpath(Pkg.dir("PDESolver"), "src/solver/advection"))
push!(LOAD_PATH, joinpath(Pkg.dir("PDESolver"), "src/solver/euler"))
push!(LOAD_PATH, joinpath(Pkg.dir("PDESolver"), "src/solver/elliptic"))
push!(LOAD_PATH, joinpath(Pkg.dir("PDESolver"), "src/solver/simpleODE"))
push!(LOAD_PATH, joinpath(Pkg.dir("PDESolver"), "src/solver/elliptic"))
push!(LOAD_PATH, joinpath(Pkg.dir("PDESolver"), "src/optimization"))

# load the modules
using MPI
<<<<<<< HEAD
using Input
using Debug
using PETSc2
=======

function finalizeMPI()
  if MPI.Initialized()
    MPI.Finalize()
  end
end
>>>>>>> be573e98

if !MPI.Initialized()
  MPI.Init()
  atexit(finalizeMPI)
end

using PETSc2

function finalizePetsc()
  if PetscInitialized()
    PetscFinalize()
  end
end

if !PetscInitialized()
  PetscInitialize()
  atexit(finalizePetsc)
end


using ODLCommonTools
using PdePumiInterface  # common mesh interface - pumi
using SummationByParts  # SBP operators
using ForwardDiff
using LinearSolvers
using NonlinearSolvers   # non-linear solvers
using ArrayViews
using Utils
import ODLCommonTools.sview
using Input

include("registration.jl")  # registering physics modules
include("interface.jl")  # functions all physics modules need to implement
include("initialization.jl")  # startup related functions
include("startup_func.jl")  # unified solver invokation
include("interactive.jl")
# package code goes here

end # module<|MERGE_RESOLUTION|>--- conflicted
+++ resolved
@@ -35,18 +35,12 @@
 
 # load the modules
 using MPI
-<<<<<<< HEAD
-using Input
-using Debug
-using PETSc2
-=======
 
 function finalizeMPI()
   if MPI.Initialized()
     MPI.Finalize()
   end
 end
->>>>>>> be573e98
 
 if !MPI.Initialized()
   MPI.Init()
@@ -67,6 +61,8 @@
 end
 
 
+using Input
+using Debug
 using ODLCommonTools
 using PdePumiInterface  # common mesh interface - pumi
 using SummationByParts  # SBP operators
