--- conflicted
+++ resolved
@@ -24,13 +24,10 @@
 export Timings, write_timings
 export sharedFaceLogging
 export createMeshAndOperator
-<<<<<<< HEAD
 export calcBCNormal
 export applyPermRow, applyPermRowInplace, applyPermColumn
 export applyPermColumnInplace, inversePerm, permMatrix, permMatrix!
-=======
 export arrToVecAssign
->>>>>>> fef7028d
 
 @doc """
 ### Utils.disassembleSolution
@@ -330,11 +327,6 @@
   This bool value controls whether the function named sview refers to 
   view or unsafe_view from the ArrayViews package
 """->
-<<<<<<< HEAD
-=======
-# global const safe_views = false
-# TODO: true while debugging simpleODE 20161025
->>>>>>> fef7028d
 global const safe_views = true
 if safe_views
   global const sview = ArrayViews.view
