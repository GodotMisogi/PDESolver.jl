--- conflicted
+++ resolved
@@ -162,12 +162,8 @@
   gamma::Float64 # ratio of specific heats
   gamma_1::Float64 # = gamma - 1
 
-<<<<<<< HEAD
   Ma::Tsol  # free stream Mach number
   Re::Float64  # free stream Reynolds number
-=======
-  Ma::Float64  # free stream Mach number
->>>>>>> 879c64df
 
   # these quantities are dimensional (ie. used for non-dimensionalization)
   aoa::Tsol  # angle of attack (radians)
@@ -350,7 +346,6 @@
     cv = R/gamma_1
 
     Ma = opts["Ma"]
-<<<<<<< HEAD
     if opts["perturb_Ma"] == true
       Ma_pert = opts["perturb_Ma_magnitude"]
       pert = complex(0, Ma_pert)
@@ -360,9 +355,6 @@
 
     Re = opts["Re"]
     aoa = opts["aoa"]*pi/180
-=======
-    aoa = opts[ "aoa"]*pi/180
->>>>>>> 879c64df
     sideslip_angle = opts["sideslip_angle"]
     E_free = 1/(gamma*gamma_1) + 0.5*Ma*Ma
     rho_free = 1.0
