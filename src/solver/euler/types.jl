# declare the concrete subtypes of AbstractParamType and AbstractSolutionData

@doc """
### EulerEquationMod.ParamType

  This type holds the values of any constants or paramters needed during the
  computation.  These paramters can be specified in the opts dictionary or
  have default values set here.  If there is no reasonable default, values
  are initialized to -1

  gamma and R are the independent themodynamic variables

  Whether this type should be immutable or not is an open question

  This type is paramaterized on the dimension of the equation for purposes
  of multiple dispatch

  Static Parameters:
  Tdim : dimensionality of the equation, integer, (used for dispatch)
  var_type : type of variables used used in the weak form, symbol, (used for
             dispatch), currently supported values: :conservative, :entropy
  Tsol : datatype of solution variables q
  Tres : datatype of residual
  Tmsh : datatype of mesh related quantities (mapping jacobian etc.)

  **Fields**
    # these fields have defaults:
    * cv  : specific heat constant
    * R : specific gas constant (J/(Kg*K))
    * gamma : ratio of specific heats
    * gamma_1 : gamma - 1
    # these fields do not have defaults:
    * Ma  : free stream Mach number
    * Re  : free stream Reynolds number
    * aoa : angle of attack (radians)

"""->
type ParamType{Tdim, var_type, Tsol, Tres, Tmsh} <: AbstractParamType{Tdim}
  f::BufferedIO
  t::Float64  # current time value
  order::Int  # accuracy of elements (p=1,2,3...)

  #TODO: consider making these vectors views of a matrix, to guarantee
  #      spatial locality
  q_vals::Array{Tsol, 1}  # resuable temporary storage for q variables at a node
  q_vals2::Array{Tsol, 1}
  q_vals3::Array{Tsol, 1}
  qg::Array{Tsol, 1}  # reusable temporary storage for boundary condition
  v_vals::Array{Tsol, 1}  # reusable storage for convert back to entropy vars.
  v_vals2::Array{Tsol, 1}
  Lambda::Array{Tsol, 1}  # diagonal matrix of eigenvalues

  # temporary storage for element level solution
  q_el1::Array{Tsol, 2}
  q_el2::Array{Tsol, 2}
  q_el3::Array{Tsol, 2}
  q_el4::Array{Tsol, 2}

  res_el1::Array{Tsol, 2}
  res_el2::Array{Tsol, 2}

  # solution grid temporaries
  qs_el1::Array{Tsol, 2}
  qs_el2::Array{Tsol, 2}

  ress_el1::Array{Tsol, 2}
  ress_el2::Array{Tsol, 2}

  # numDofPerNode x stencilsize arrays for entropy variables
  w_vals_stencil::Array{Tsol, 2}
  w_vals2_stencil::Array{Tsol, 2}

  res_vals1::Array{Tres, 1}  # reusable residual type storage
  res_vals2::Array{Tres, 1}  # reusable residual type storage
  res_vals3::Array{Tres, 1}

  flux_vals1::Array{Tres, 1}  # reusable storage for flux values
  flux_vals2::Array{Tres, 1}  # reusable storage for flux values
  flux_valsD::Array{Tres, 2}  # numDofPerNode x Tdim for flux vals 3 directions

  sat_vals::Array{Tres, 1}  # reusable storage for SAT term

  A0::Array{Tsol, 2}  # reusable storage for the A0 matrix
  A0inv::Array{Tsol, 2}  # reusable storage for inv(A0)
  A1::Array{Tsol, 2}  # reusable storage for a flux jacobian
  A2::Array{Tsol, 2}  # reusable storage for a flux jacobian
  S2::Array{Tsol, 1}  # diagonal matrix of eigenvector scaling

  A_mats::Array{Tsol, 3}  # reusable storage for flux jacobians

  Rmat1::Array{Tres, 2}  # reusable storage for a matrix of type Tres
  Rmat2::Array{Tres, 2}

  P::Array{Tmsh, 2}  # projection matrix

  nrm::Array{Tmsh, 1}  # a normal vector
  nrm2::Array{Tmsh, 1}
  nrm3::Array{Tmsh, 1}
  nrmD::Array{Tmsh, 2}  # Tdim x Tdim array for Tdim normal vectors
                        # (one per column)
  nrm_face::Array{Tmsh, 2}  # sbpface.numnodes x Tdim array for normal vectors
                            # of all face nodes on an element
  nrm_face2::Array{Tmsh, 2}  # like nrm_face, but transposed

  dxidx_element::Array{Tmsh, 3}  # Tdim x Tdim x numNodesPerElement array for
                                 # dxidx of an entire element
  velocities::Array{Tsol, 2}  # Tdim x numNodesPerElement array of velocities
                              # at each node of an element
  velocity_deriv::Array{Tsol, 3}  # Tdim x numNodesPerElement x Tdim for
                                  # derivative of velocities.  First two
                                  # dimensions are same as velocities array,
                                  # 3rd dimensions is direction of
                                  # differentiation
  velocity_deriv_xy::Array{Tres, 3} # Tdim x Tdim x numNodesPerElement array
                                    # for velocity derivatives in x-y-z
                                    # first dim is velocity direction, second
                                    # dim is derivative direction, 3rd is node


  h::Float64 # temporary: mesh size metric
  cv::Float64  # specific heat constant
  R::Float64  # specific gas constant used in ideal gas law (J/(Kg * K))
  gamma::Float64 # ratio of specific heats
  gamma_1::Float64 # = gamma - 1

  Ma::Float64  # free stream Mach number
  Re::Float64  # free stream Reynolds number
  aoa::Tsol  # angle of attack
  rho_free::Float64  # free stream density
  E_free::Float64 # free stream energy (4th conservative variable)

  edgestab_gamma::Float64  # edge stabilization parameter
  # debugging options
  writeflux::Bool  # write Euler flux
  writeboundary::Bool  # write boundary data
  writeq::Bool # write solution variables
  use_edgestab::Bool  # use edge stabilization
  use_filter::Bool  # use filtering
  use_res_filter::Bool # use residual filtering

  filter_mat::Array{Float64, 2}  # matrix that performs filtering operation
                                 # includes transformations to/from modal representation

  use_dissipation::Bool  # use artificial dissipation
  dissipation_const::Float64  # constant used for dissipation filter matrix

  tau_type::Int  # type of tau to use for GLS stabilization

  vortex_x0::Float64  # vortex center x coordinate at t=0
  vortex_strength::Float64  # strength of the vortex

  krylov_itr::Int  # Krylov iteration number for iterative solve
  krylov_type::Int # 1 = explicit jacobian, 2 = jac-vec prod

  Rprime::Array{Float64, 2}  # numfaceNodes x numNodesPerElement interpolation matrix
                             # this should live in sbpface instead
  # temporary storage for calcECFaceIntegrals
  A::Array{Tres, 2}
  B::Array{Tres, 3}
  iperm::Array{Int, 1}

  S::Array{Float64, 3}  # SBP S matrix

  #=
  # timings
  t_volume::Float64  # time for volume integrals
  t_face::Float64 # time for surface integrals (interior)
  t_source::Float64  # time spent doing source term
  t_sharedface::Float64  # time for shared face integrals
  t_bndry::Float64  # time spent doing boundary integrals
  t_send::Float64  # time spent sending data
  t_wait::Float64  # time spent in MPI_Wait
  t_allreduce::Float64 # time spent in allreduce
  t_barrier::Float64  # time spent in MPI_Barrier
  t_jacobian::Float64 # time spend computing Jacobian
  t_solve::Float64 # linear solve time
  =#
  time::Timings

  function ParamType(mesh, sbp, opts, order::Integer)
  # create values, apply defaults

    # all the spatial computations happen on the *flux* grid when using
    # the staggered grid algorithm, so make the temporary vectors the
    # right size
    if opts["use_staggered_grid"]
      numNodesPerElement = mesh.mesh2.numNodesPerElement
      stencilsize = mesh.mesh2.sbpface.stencilsize
    else
      numNodesPerElement = mesh.numNodesPerElement
      stencilsize = mesh.sbpface.stencilsize
    end

    t = 0.0
    myrank = mesh.myrank
    #TODO: don't open a file in non-debug mode
    if DB_LEVEL >= 1
      f = BufferedIO("log_$myrank.dat", "w")
    else
      f = BufferedIO(DevNull)
    end
    q_vals = Array(Tsol, Tdim + 2)
    q_vals2 = Array(Tsol, Tdim + 2)
    q_vals3 = Array(Tsol, Tdim + 2)
    qg = Array(Tsol, Tdim + 2)
    v_vals = Array(Tsol, Tdim + 2)
    v_vals2 = Array(Tsol, Tdim + 2)
    Lambda = Array(Tsol, Tdim + 2)

    q_el1 = Array(Tsol, mesh.numDofPerNode, numNodesPerElement)
    q_el2 = Array(Tsol, mesh.numDofPerNode, numNodesPerElement)
    q_el3 = Array(Tsol, mesh.numDofPerNode, numNodesPerElement)
    q_el4 = Array(Tsol, mesh.numDofPerNode, numNodesPerElement)

    res_el1 = Array(Tres, mesh.numDofPerNode, numNodesPerElement)
    res_el2 = Array(Tres, mesh.numDofPerNode, numNodesPerElement)

    qs_el1 = Array(Tsol, mesh.numDofPerNode, mesh.numNodesPerElement)
    qs_el2 = Array(Tsol, mesh.numDofPerNode, mesh.numNodesPerElement)

    ress_el1 = Array(Tres, mesh.numDofPerNode, mesh.numNodesPerElement)
    ress_el2 = Array(Tres, mesh.numDofPerNode, mesh.numNodesPerElement)

    w_vals_stencil = Array(Tsol, Tdim + 2, stencilsize)
    w_vals2_stencil = Array(Tsol, Tdim + 2, stencilsize)

    res_vals1 = Array(Tres, Tdim + 2)
    res_vals2 = Array(Tres, Tdim + 2)
    res_vals3 = Array(Tres, Tdim + 2)

    flux_vals1 = Array(Tres, Tdim + 2)
    flux_vals2 = Array(Tres, Tdim + 2)
    flux_valsD = Array(Tres, Tdim + 2, Tdim)

    sat_vals = Array(Tres, Tdim + 2)

    A0 = zeros(Tsol, Tdim + 2, Tdim + 2)
    A0inv = zeros(Tsol, Tdim + 2, Tdim + 2)
    A1 = zeros(Tsol, Tdim + 2, Tdim + 2)
    A2 = zeros(Tsol, Tdim + 2, Tdim + 2)
    A_mats = zeros(Tsol, Tdim + 2, Tdim + 2, Tdim)
    S2 = Array(Tsol, Tdim + 2)

    Rmat1 = zeros(Tres, Tdim + 2, Tdim + 2)
    Rmat2 = zeros(Tres, Tdim + 2, Tdim + 2)

    P = zeros(Tmsh, Tdim + 2, Tdim + 2)

    nrm = zeros(Tmsh, Tdim)
    nrm2 = zeros(nrm)
    nrm3 = zeros(nrm)
    nrmD = zeros(Tmsh, Tdim, Tdim)
    nrm_face = zeros(Tmsh, mesh.sbpface.numnodes, Tdim)
    nrm_face2 = zeros(Tmsh, Tdim, mesh.sbpface.numnodes)

<<<<<<< HEAD
    dxidx_element = Array(Tmsh, Tdim, Tdim, mesh.numNodesPerElement)
    velocities = Array(Tsol, Tdim, mesh.numNodesPerElement)
    velocity_deriv = Array(Tsol, Tdim, mesh.numNodesPerElement, Tdim)
    velocity_deriv_xy = Array(Tres, Tdim, Tdim, mesh.numNodesPerElement)
=======
    dxidx_element = Array(Tmsh, Tdim, Tdim, numNodesPerElement)
    velocities = Array(Tsol, Tdim, numNodesPerElement)
    velocity_deriv = Array(Tsol, Tdim, numNodesPerElement, Tdim)
    velocity_deriv_xy = Array(Tres, Tdim, Tdim, numNodesPerElement) 
>>>>>>> cdab5b60


    h = maximum(mesh.jac)

    gamma = opts[ "gamma"]
    gamma_1 = gamma - 1
    R = opts[ "R"]
    cv = R/gamma_1

    Ma = opts[ "Ma"]
    Re = opts[ "Re"]
    aoa = opts[ "aoa"]
    E_free = 1/(gamma*gamma_1) + 0.5*Ma*Ma
    rho_free = 1.0

    edgestab_gamma = opts["edgestab_gamma"]

    # debugging options
    writeflux = opts[ "writeflux"]
    writeboundary = opts[ "writeboundary"]
    writeq = opts["writeq"]
    use_edgestab = opts["use_edgestab"]
    if use_edgestab println("edge stabilization enabled") end

    use_filter = opts["use_filter"]
    if use_filter println("solution variables filter enabled") end


    use_res_filter = opts["use_res_filter"]
    if use_res_filter println("residual filter enabled") end

    if use_filter || use_res_filter || opts["use_filter_prec"]
      filter_fname = opts["filter_name"]
      filter_mat = calcFilter(sbp, filter_fname, opts)
    else
      filter_mat = Array(Float64, 0,0)
    end

    use_dissipation = opts["use_dissipation"]
    if use_dissipation println("artificial dissipation enabled") end

    dissipation_const = opts["dissipation_const"]

    tau_type = opts["tau_type"]

    vortex_x0 = opts["vortex_x0"]
    vortex_strength = opts["vortex_strength"]

    krylov_itr = 0
    krylov_type = 1 # 1 = explicit jacobian, 2 = jac-vec prod

    sbpface = mesh.sbpface

    Rprime = zeros(size(sbpface.interp, 2), numNodesPerElement)
    # expand into right size (used in SBP Gamma case)
    for i=1:size(sbpface.interp, 1)
      for j=1:size(sbpface.interp, 2)
        Rprime[j, i] = sbpface.interp[i, j]
      end
    end

    A = zeros(Tres, size(Rprime))
    B = zeros(Tres, numNodesPerElement, numNodesPerElement, 2)
    iperm = zeros(Int, size(sbpface.perm, 1))

    stencil_size = size(sbp.Q, 1)
    S = Array(Float64, stencil_size, stencil_size, Tdim)
    for i=1:Tdim
      S[:, :, i] = 0.5*(sbp.Q[:, :, i] - sbp.Q[:, :, i].')
    end


    time = Timings()
    return new(f, t, order, q_vals, q_vals2, q_vals3,  qg, v_vals, v_vals2,
<<<<<<< HEAD
               Lambda, w_vals_stencil, w_vals2_stencil, res_vals1,
               res_vals2, res_vals3,  flux_vals1,
               flux_vals2, flux_valsD, sat_vals,A0, A0inv, A1, A2, S2,
=======
               Lambda,q_el1, q_el2, q_el3, q_el4, res_el1, res_el2,
               qs_el1, qs_el2, ress_el1, ress_el2,
               w_vals_stencil, w_vals2_stencil, res_vals1, 
               res_vals2, res_vals3,  flux_vals1, 
               flux_vals2, flux_valsD, sat_vals,A0, A0inv, A1, A2, S2, 
>>>>>>> cdab5b60
               A_mats, Rmat1, Rmat2, P,
               nrm, nrm2, nrm3, nrmD, nrm_face, nrm_face2, dxidx_element, velocities,
               velocity_deriv, velocity_deriv_xy,
               h, cv, R, gamma, gamma_1, Ma, Re, aoa,
               rho_free, E_free,
               edgestab_gamma, writeflux, writeboundary,
               writeq, use_edgestab, use_filter, use_res_filter, filter_mat,
               use_dissipation, dissipation_const, tau_type, vortex_x0,
               vortex_strength,
               krylov_itr, krylov_type,
               Rprime, A, B, iperm,
               S, time)

    end   # end of ParamType function

end  # end type declaration

# now that EulerData is declared, include other files that use it
@doc """
### EulerEquationMod.EulerData_

  This type is an implimentation of the abstract EulerData.  It is
  paramterized by the residual datatype Tres and the mesh datatype Tmsh
  because it stores some arrays of those types.  Tres is the 'maximum' type of
  Tsol and Tmsh, where Tsol is the type of the conservative variables.
  It is also paremterized by var_type, which should be a symbol describing
  the set of variables stored in eqn.q.  Currently supported values are
  :conservative and :entropy, which indicate the conservative variables and
  the entropy variables described in 'A New Finite Element Formulation for
  Computational Fluid Dynamics: Part I' by Hughes et al.

  Eventually there will be additional implimentations of EulerData,
  specifically a 3D one.

  Static Parameters:
    Tsol : datatype of variables solution variables, ie. the
           q vector and array
    Tres : datatype of residual. ie. eltype(res_vec)
    Tdim : dimensionality of equation, integer, (2 or 3, currently only 2 is
           supported).
    Tmsh : datatype of mesh related quantities
    var_type : symbol describing variables used in weak form, (:conservative
               or :entropy)


"""->
type EulerData_{Tsol, Tres, Tdim, Tmsh, var_type} <: EulerData{Tsol, Tres, Tdim, var_type}
# hold any constants needed for euler equation, as well as solution and data
#   needed to calculate it
# Formats of all arrays are documented in SBP.
# Only the constants are initilized here, the arrays are not.

  # this is the ParamType object that uses the same variables as
  # the EulerData_ object
  params::ParamType{Tdim, var_type, Tsol, Tres, Tmsh}
  comm::MPI.Comm
  commsize::Int
  myrank::Int

  # we include a ParamType object of all variable types, because occasionally
  # we need to do a calculation in  variables other than var_type
  # params (above) typically points to the same object as one of these
  params_conservative::ParamType{Tdim, :conservative, Tsol, Tres, Tmsh}
  params_entropy::ParamType{Tdim, :entropy, Tsol, Tres, Tmsh}

  # the following arrays hold data for all nodes
  q::Array{Tsol,3}  # holds conservative variables for all nodes
  q_bar::Array{Tsol, 3}  # adjoint part of q
  q_face::Array{Tsol, 4}  # store solution values interpolated to faces
  q_face_bar::Array{Tsol, 4}  # adjoint part of q_face
  q_bndry::Array{Tsol, 3}  # store solution variables interpolated to
  q_bndry_bar::Array{Tsol, 3}  # adjoint part

  q_flux::Array{Tsol, 3}  # flux variable solution

  q_vec::Array{Tres,1}            # initial condition in vector form

  aux_vars::Array{Tres, 3}        # storage for auxiliary variables
  aux_vars_bar::Array{Tres, 3}    # adjoint part
  aux_vars_face::Array{Tres, 3}    # storage for aux variables interpolated
                                  # to interior faces
  aux_vars_face_bar::Array{Tres, 3}  # adjoint part
  aux_vars_sharedface::Array{Array{Tres, 3}, 1}  # storage for aux varables interpolate
                                       # to shared faces
  aux_vars_sharedface_bar::Array{Array{Tres, 3}} # adjoint part
  aux_vars_bndry::Array{Tres,3}   # storage for aux variables interpolated
                                  # to the boundaries
  aux_vars_bndry_bar::Array{Tres, 3}  # adjoint part

  # hold fluxes in all directions
  # [ndof per node by nnodes per element by num element by num dimensions]
  flux_parametric::Array{Tsol,4}  # flux in xi and eta direction
  flux_parametric_bar::Array{Tsol, 4}  # adjoint part
  shared_data::Array{SharedFaceData{Tsol}, 1}  # MPI send and receive buffers
  shared_data_bar::Array{SharedFaceData{Tsol}, 1} # adjoint part

  flux_face::Array{Tres, 3}  # flux for each interface, scaled by jacobian
  flux_face_bar::Array{Tres, 3}  # adjoint part
  flux_sharedface::Array{Array{Tres, 3}, 1}  # hold shared face flux
  flux_sharedface_bar::Array{Array{Tres, 3}, 1}  # adjoint part
  res::Array{Tres, 3}             # result of computation
  res_bar::Array{Tres, 3}         # adjoint part

  res_vec::Array{Tres, 1}         # result of computation in vector form
  Axi::Array{Tsol,4}               # Flux Jacobian in the xi-direction
  Aeta::Array{Tsol,4}               # Flux Jacobian in the eta-direction
  res_edge::Array{Tres, 4}       # edge based residual used for stabilization
                                  # numdof per node x nnodes per element x
				  # numEl x num edges per element

  edgestab_alpha::Array{Tmsh, 4}  # alpha needed by edgestabilization
                                  # Tdim x Tdim x nnodesPerElement x numEl
  bndryflux::Array{Tsol, 3}       # boundary flux
  bndryflux_bar::Array{Tsol, 3}   # adjoint part
  stabscale::Array{Tsol, 2}       # stabilization scale factor

  # artificial dissipation operator:
  #   a square numnodes x numnodes matrix for every element
  dissipation_mat::Array{Tmsh, 3}

  Minv3D::Array{Float64, 3}       # inverse mass matrix for application to res, not res_vec
  Minv::Array{Float64, 1}         # inverse mass matrix
  M::Array{Float64, 1}            # mass matrix

  # TODO: consider overloading getField instead of having function as
  #       fields
  disassembleSolution::Function   # function: q_vec -> eqn.q
  assembleSolution::Function      # function : eqn.res -> res_vec
  multiplyA0inv::Function         # multiply an array by inv(A0), where A0
                                  # is the coefficient matrix of the time
				  # derivative
  majorIterationCallback::Function # called before every major (Newton/RK) itr

  src_func::SRCType  # functor for the source term
  flux_func::FluxType  # functor for the face flux
  flux_func_bar::FluxType_revm # Functor for the reverse mode of face flux
  volume_flux_func::FluxType  # functor for the volume flux numerical flux
                              # function
  face_element_integral_func::FaceElementIntegralType  # function for face
                                                       # integrals that use
                                                       # volume data
# minorIterationCallback::Function # called before every residual evaluation

  file_dict::Dict{ASCIIString, IO}  # dictionary of all files used for logging

  # inner constructor
  function EulerData_(mesh::AbstractMesh, sbp::AbstractSBP, opts)

    println("\nConstruction EulerData object")
    println("  Tsol = ", Tsol)
    println("  Tres = ", Tres)
    println("  Tdim = ", Tdim)
    println("  Tmsh = ", Tmsh)
    eqn = new()  # incomplete initialization

    eqn.comm = mesh.comm
    eqn.commsize = mesh.commsize
    eqn.myrank = mesh.myrank

    numfacenodes = mesh.numNodesPerFace

    vars_orig = opts["variable_type"]
    opts["variable_type"] = :conservative
    eqn.params_conservative = ParamType{Tdim, :conservative, Tsol, Tres, Tmsh}(
                                       mesh, sbp, opts, mesh.order)
    opts["variable_type"] = :entropy
    eqn.params_entropy = ParamType{Tdim, :entropy, Tsol, Tres, Tmsh}(
                                       mesh, sbp, opts, mesh.order)

    opts["variable_type"] = vars_orig
    if vars_orig == :conservative
      eqn.params = eqn.params_conservative
    elseif vars_orig == :entropy
      eqn.params = eqn.params_entropy
    else
      println(BSTDERR, "Warning: variable_type not recognized")
    end
    eqn.disassembleSolution = disassembleSolution
    eqn.assembleSolution = assembleSolution
    eqn.multiplyA0inv = matVecA0inv
    eqn.majorIterationCallback = majorIterationCallback

    eqn.Minv = calcMassMatrixInverse(mesh, sbp, eqn)
    eqn.Minv3D = calcMassMatrixInverse3D(mesh, sbp, eqn)
    eqn.M = calcMassMatrix(mesh, sbp, eqn)


    jac_type = opts["jac_type"]::Int
    if opts["use_dissipation"] || opts["use_dissipation_prec"]
      dissipation_name = opts["dissipation_name"]
      eqn.dissipation_mat = calcDissipationOperator(mesh, sbp, eqn, opts,
                                                    dissipation_name)
    else
      eqn.dissipation_mat = Array(Tmsh, 0, 0, 0)
    end

    # Must initialize them because some datatypes (BigFloat)
    #   don't automatically initialize them
    # Taking a sview(A,...) of undefined values is illegal
    # I think its a bug that Array(Float64, ...) initializes values
    eqn.q = zeros(Tsol, mesh.numDofPerNode, sbp.numnodes, mesh.numEl)

    if opts["use_staggered_grid"]
      eqn.q_flux = zeros(Tsol, mesh.numDofPerNode, mesh.mesh2.numNodesPerElement, mesh.numEl)
    end

    #TODO: don't store these, recalculate as needed
    eqn.Axi = zeros(Tsol, mesh.numDofPerNode, mesh.numDofPerNode, sbp.numnodes,
                    mesh.numEl)
    eqn.Aeta = zeros(eqn.Axi)
    eqn.aux_vars = zeros(Tsol, 1, sbp.numnodes, mesh.numEl)

    if opts["precompute_volume_flux"]
      eqn.flux_parametric = zeros(Tsol, mesh.numDofPerNode, sbp.numnodes,
                                  mesh.numEl, Tdim)
    else
      eqn.flux_parametric = zeros(Tsol, 0, 0, 0, 0)
    end

    eqn.res = zeros(Tres, mesh.numDofPerNode, sbp.numnodes, mesh.numEl)

    if opts["use_edge_res"]
      eqn.res_edge = zeros(Tres, mesh.numDofPerNode, sbp.numnodes, mesh.numEl,
                           mesh.numTypePerElement[2])
    else
      eqn.res_edge = zeros(Tres, 0, 0, 0, 0)
    end

    if mesh.isDG
      eqn.q_vec = reshape(eqn.q, mesh.numDof)
      eqn.res_vec = reshape(eqn.res, mesh.numDof)
    else
      eqn.q_vec = zeros(Tres, mesh.numDof)
      eqn.res_vec = zeros(Tres, mesh.numDof)
    end

    if opts["precompute_q_bndry"]
      eqn.q_bndry = zeros(Tsol, mesh.numDofPerNode, numfacenodes, 
                                mesh.numBoundaryFaces)
    else
      eqn.q_bndry = zeros(Tsol, 0, 0, 0)
    end

   
    if opts["precompute_q_face"]
      eqn.q_face = zeros(Tsol, mesh.numDofPerNode, 2, numfacenodes, mesh.numInterfaces)
    else
      eqn.q_face = zeros(Tsol, 0, 0, 0, 0)
    end

    #TODO: why are there 2 if mesh.isDG blocks?
    if mesh.isDG
     if opts["precompute_face_flux"]
        eqn.flux_face = zeros(Tres, mesh.numDofPerNode, numfacenodes, 
                                    mesh.numInterfaces)
      else
        eqn.flux_face = zeros(Tres, 0, 0, 0)
      end


      eqn.aux_vars_face = zeros(Tres, 1, numfacenodes, mesh.numInterfaces)
      eqn.aux_vars_bndry = zeros(Tres, 1, numfacenodes, mesh.numBoundaryFaces)
    else
      eqn.q_face = Array(Tres, 0, 0, 0, 0)
      eqn.flux_face = Array(Tres, 0, 0, 0)
      eqn.aux_vars_face = zeros(Tres, 0, 0, 0)
      eqn.aux_vars_bndry = zeros(Tres, 0, 0, 0)
    end

    if opts["precompute_boundary_flux"]
      eqn.bndryflux = zeros(Tsol, mesh.numDofPerNode, numfacenodes,
                            mesh.numBoundaryFaces)
    else
      eqn.bndryflux = zeros(Tsol, 0, 0, 0)
    end

    # send and receive buffers
    if opts["precompute_face_flux"]
      eqn.flux_sharedface = Array(Array{Tres, 3}, mesh.npeers)
    else
      eqn.flux_sharedface = Array(Array{Tres, 3}, 0)
    end

    eqn.aux_vars_sharedface = Array(Array{Tres, 3}, mesh.npeers)
    if mesh.isDG
      for i=1:mesh.npeers
        if opts["precompute_face_flux"]
          eqn.flux_sharedface[i] = Array(Tres, mesh.numDofPerNode, numfacenodes,
                                         mesh.peer_face_counts[i])
        end
        eqn.aux_vars_sharedface[i] = Array(Tres, mesh.numDofPerNode,
                                        numfacenodes, mesh.peer_face_counts[i])
      end
      eqn.shared_data = getSharedFaceData(Tsol, mesh, sbp, opts)
    else
      eqn.shared_data = Array(SharedFaceData, 0)
    end

    if eqn.params.use_edgestab
      eqn.stabscale = zeros(Tres, sbp.numnodes, mesh.numInterfaces)
      eqn.edgestab_alpha = zeros(Tmsh,Tdim,Tdim,sbp.numnodes, mesh.numEl)
      calcEdgeStabAlpha(mesh, sbp, eqn)
    else
      eqn.stabscale = Array(Tres, 0, 0)
      eqn.edgestab_alpha = Array(Tmsh, 0, 0, 0, 0)
    end

    if opts["need_adjoint"]
      eqn.q_bar = zeros(eqn.q)
      eqn.q_face_bar = zeros(eqn.q_face)
      eqn.q_bndry_bar = zeros(eqn.q_bndry)
      eqn.flux_parametric_bar = zeros(eqn.flux_parametric)

      eqn.aux_vars_bar = zeros(eqn.aux_vars)
      eqn.aux_vars_face_bar = zeros(eqn.aux_vars_face)
      eqn.aux_vars_bndry_bar = zeros(eqn.aux_vars_bndry)

      eqn.flux_sharedface_bar = Array(Array{Tsol, 3}, mesh.npeers)
      eqn.aux_vars_sharedface_bar = Array(Array{Tsol, 3}, mesh.npeers)

      if mesh.isDG
        for i=1:mesh.npeers
          eqn.flux_shareface_bar[i] = zeros(eqn.flux_sharedface[i])
          eqn.aux_vars_sharedface_bar[i] = zeros(eqn.aux_vars_sharedface[i])
        end

      eqn.shared_data_bar = getSharedFaceData(Tsol, mesh, sbp, opts)
      else
        eqn.shared_data_bar = Array(SharedFaceData, 0)
      end

      eqn.flux_face_bar = zeros(eqn.flux_face)
      eqn.bndryflux_bar = zeros(eqn.bndryflux)
      eqn.res_bar = zeros(eqn.res)
    else  # don't allocate arrays if they are not needed
      eqn.q_bar = Array(Tsol, 0, 0, 0)
      eqn.q_face_bar = zeros(Tsol, 0, 0, 0, 0)
      eqn.q_bndry_bar = zeros(Tsol, 0, 0, 0)
      eqn.flux_parametric_bar = zeros(Tsol, 0, 0, 0, 0)

      eqn.aux_vars_bar = zeros(Tres, 0, 0, 0)
      eqn.aux_vars_face_bar = zeros(Tres, 0, 0, 0)
      eqn.aux_vars_bndry_bar = zeros(Tres, 0, 0, 0)

      eqn.shared_data_bar = Array(SharedFaceData, 0)
      eqn.flux_sharedface_bar = Array(Array{Tsol, 3}, 0)
      eqn.aux_vars_sharedface_bar = Array(Array{Tsol, 3}, 0)

      eqn.flux_face_bar = zeros(Tres, 0, 0, 0)
      eqn.bndryflux_bar = zeros(Tres, 0, 0, 0)
      eqn.res_bar = zeros(Tres, 0, 0, 0)
   end
   eqn.file_dict = openLoggingFiles(mesh, opts)

    return eqn

  end  # end of constructor

end  # end of type declaration

"""
  Useful alias for 2D ParamType
"""
typealias ParamType2 ParamType{2}

"""
  Useful alias for 3D ParamType
"""
typealias ParamType3 ParamType{3}


@doc """
###EulerEquationMod.BoundaryForceData

Composite data type for storing data pertaining to the boundaryForce. It holds
lift and drag values

"""->

type BoundaryForceData{Topt, fname} <: AbstractOptimizationData
  is_objective_fn::Bool
  geom_faces_functional::AbstractArray{Int,1}
  ndof::Int
  bndry_force::AbstractArray{Topt,1}
  lift_val::Topt
  drag_val::Topt
  dLiftdaoa::Topt # Partial derivative of lift w.r.t. angle of attack
  dDragdaoa::Topt # Partial derivative of drag w.r.t. angle of attack

  function BoundaryForceData(mesh, sbp, eqn, opts, geom_faces_functional)

    functional = new()
    functional.is_objective_fn = false
    functional.geom_faces_functional = geom_faces_functional
    functional.ndof = mesh.dim
    functional.bndry_force = zeros(Topt, mesh.dim)
    functional.lift_val = 0.0
    functional.drag_val = 0.0
    functional.dLiftdaoa = 0.0
    functional.dDragdaoa = 0.0

    return functional
  end
end

"""
  This function opens all used for logging data.  In particular, every data
  file that has data appended to it in majorIterationCallback should be
  opened here.  Most files are of type BufferedIO, so they must be flushed
  periodically.

  This function requires each output to have two keys: "write_outname"
  and "write_outname_fname", where the first has a boolean value that
  controls whether or not to write the output, and the second is the
  file name (including extension) to write.

  This function contains a list of all possible log files.  Every new
  log file must be added to the list

  Inputs:
    mesh: an AbstractMesh (needed for MPI Communicator)
    opts: options dictionary

  Outputs:
    file_dict: dictionary mapping names of files to the file object
               ie. opts["write_entropy_fname"] => f

  Exceptions: this function will throw an exception if any two file names
              are the same
"""
function openLoggingFiles(mesh, opts)

  # comm rank
  myrank = mesh.myrank

  # output dictionary
  file_dict = Dict{AbstractString, IO}()

  # map output file names to the key name that specified them
  used_names = Dict{AbstractString, AbstractString}()


  # use the fact that the key names are formulaic
  names = ["entropy", "integralq", "kinetic_energy", "kinetic_energydt", "enstrophy"]
  @mpi_master for name in names  # only open files on the master process
    keyname = string("write_", name)
    if opts[keyname]  # if this file is being written
      fname_key = string("write_", name, "_fname")
      fname = opts[fname_key]

      if fname_key in keys(used_names)
        other_keyname = used_names[fname]
        throw(ErrorException("data file name $fname used for key $keyname is already used for key $other_keyname"))
      end

      used_names[fname] = keyname  # record this fname as used

      f = BufferedIO(opts[fname_key], "a")  # append to files (safe default)

      file_dict[fname] = f

    end  # end if
  end  # end

  return file_dict
end

"""
  This function performs all cleanup activities before the run_physics()
  function returns.  The mesh, sbp, eqn, opts are returned by run_physics()
  so there is not much cleanup that needs to be done, mostly closing files.

  Inputs/Outputs:
    mesh: an AbstractMesh object
    sbp: an SBP operator
    eqn: the EulerData object
    opts: the options dictionary

"""
function cleanup(mesh::AbstractMesh, sbp::AbstractSBP, eqn::EulerData, opts)

  for f in values(eqn.file_dict)
    close(f)
  end

  return nothing
end<|MERGE_RESOLUTION|>--- conflicted
+++ resolved
@@ -253,17 +253,10 @@
     nrm_face = zeros(Tmsh, mesh.sbpface.numnodes, Tdim)
     nrm_face2 = zeros(Tmsh, Tdim, mesh.sbpface.numnodes)
 
-<<<<<<< HEAD
     dxidx_element = Array(Tmsh, Tdim, Tdim, mesh.numNodesPerElement)
     velocities = Array(Tsol, Tdim, mesh.numNodesPerElement)
     velocity_deriv = Array(Tsol, Tdim, mesh.numNodesPerElement, Tdim)
     velocity_deriv_xy = Array(Tres, Tdim, Tdim, mesh.numNodesPerElement)
-=======
-    dxidx_element = Array(Tmsh, Tdim, Tdim, numNodesPerElement)
-    velocities = Array(Tsol, Tdim, numNodesPerElement)
-    velocity_deriv = Array(Tsol, Tdim, numNodesPerElement, Tdim)
-    velocity_deriv_xy = Array(Tres, Tdim, Tdim, numNodesPerElement) 
->>>>>>> cdab5b60
 
 
     h = maximum(mesh.jac)
@@ -338,17 +331,11 @@
 
     time = Timings()
     return new(f, t, order, q_vals, q_vals2, q_vals3,  qg, v_vals, v_vals2,
-<<<<<<< HEAD
-               Lambda, w_vals_stencil, w_vals2_stencil, res_vals1,
-               res_vals2, res_vals3,  flux_vals1,
-               flux_vals2, flux_valsD, sat_vals,A0, A0inv, A1, A2, S2,
-=======
                Lambda,q_el1, q_el2, q_el3, q_el4, res_el1, res_el2,
                qs_el1, qs_el2, ress_el1, ress_el2,
                w_vals_stencil, w_vals2_stencil, res_vals1, 
                res_vals2, res_vals3,  flux_vals1, 
                flux_vals2, flux_valsD, sat_vals,A0, A0inv, A1, A2, S2, 
->>>>>>> cdab5b60
                A_mats, Rmat1, Rmat2, P,
                nrm, nrm2, nrm3, nrmD, nrm_face, nrm_face2, dxidx_element, velocities,
                velocity_deriv, velocity_deriv_xy,
