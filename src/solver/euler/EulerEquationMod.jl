--- conflicted
+++ resolved
@@ -8,11 +8,7 @@
 # the AbstractEquation type is declared in CommonTypes
 # every equation will have to declare a new type that is a subtype of AbstractEquation
 
-<<<<<<< HEAD
-export AbstractEulerEquation, EulerEquation, ConcreteEulerEquation
-=======
 export AbstractEulerEquation, EulerEquation, EulerEquation1
->>>>>>> 53e9d608
 
 
 
@@ -24,20 +20,9 @@
 # things like the coordinate field, the jacobian etc. are stored in the mesh objec
 
 abstract AbstractEulerEquation{Tsol} <: AbstractEquation{Tsol}
-<<<<<<< HEAD
-abstract EulerEquation{Tsol, Tdim} <: AbstractEulerEquation{Tsol}
-
-# use AbstractEulerEquation for high level functions
-# use EulerEquation for mid level functions
-# don't use ConcreteEulerEquation (unless you really need to dispatch based on Tres)
-
-
-type ConcreteEulerEquation{Tsol, Tres, Tdim} <: EulerEquation{Tsol, Tdim}  # hold any constants needed for euler equation, as well as solution and data needed to calculate it
-=======
 abstract EulerEquation {Tsol, Tdim} <: AbstractEulerEquation{Tsol}
 
 type EulerEquation1{Tsol, Tres, Tdim} <: EulerEquation{Tsol, Tdim}  # hold any constants needed for euler equation, as well as solution and data needed to calculate it
->>>>>>> 53e9d608
 # formats of all arrays are documented in SBP
 # only the constants are initilized here, the arrays are not
 # Tsol is solution conservative variable data type, Tres is solution data type
@@ -49,15 +34,9 @@
 
   # the following arrays hold data for all nodes
   q::Array{Tsol,3}  # holds conservative variables for all nodes
-<<<<<<< HEAD
-  # flux in all directions
-  # [ndof per node by nnodes per element by numelements by num dimensions]
-  F_xi::Array{Tsol,4}
-=======
   # hold fluxes in all directions
   # [ndof per node by nnodes per element by num element by num dimensions]
   F_xi::Array{Tsol,4}  # flux in xi direction
->>>>>>> 53e9d608
 #  F_eta::Array{Tsol,3} # flux in eta direction
   res::Array{Tres, 3}  # result of computation
   SL::Array{Tres, 1}  # result of computation in vector form
