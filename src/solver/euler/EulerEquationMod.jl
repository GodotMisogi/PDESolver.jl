--- conflicted
+++ resolved
@@ -266,24 +266,19 @@
 
   # the following arrays hold data for all nodes
   q::Array{Tsol,3}  # holds conservative variables for all nodes
+  q_vec::Array{Tres,1}            # initial condition in vector form
   # hold fluxes in all directions
   # [ndof per node by nnodes per element by num element by num dimensions]
   aux_vars::Array{Tres, 3}        # storage for auxiliary variables 
   flux_parametric::Array{Tsol,4}  # flux in xi and eta direction
   res::Array{Tres, 3}             # result of computation
-<<<<<<< HEAD
   res_vec::Array{Tres, 1}         # result of computation in vector form
-  q_vec::Array{Tres,1}            # initial condition in vector form
   Axi::Array{Tsol,4}               # Flux Jacobian in the xi-direction
   Aeta::Array{Tsol,4}               # Flux Jacobian in the eta-direction
-=======
   res_edge::Array{Tres, 4}       # edge based residual used for stabilization
                                   # numdof per node x nnodes per element x
 				  # numEl x num edges per element
-  res_vec::Array{Tres, 1}              # result of computation in vector form
-  q_vec::Array{Tres,1}              # initial condition in vector form
-
->>>>>>> 468c4f46
+
   edgestab_alpha::Array{Tmsh, 4}  # alpha needed by edgestabilization
   bndryflux::Array{Tsol, 3}       # boundary flux
   stabscale::Array{Tsol, 2}       # stabilization scale factor
