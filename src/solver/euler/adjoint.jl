--- conflicted
+++ resolved
@@ -16,17 +16,14 @@
 *  `opts` : Options dictionary
 *  `functionalData` : Object corresponding the boundary functional being
                       computed. It must be a subtype of `AbstractOptimizationData`
-*  `adjoint_vec` : Resulting adjoint vector. In the parallel case, the adjoint
-<<<<<<< HEAD
-                   vector is distributed over the processors similar to eqn.q_vec
+*  `adjoint_vec` : Resulting adjoint vector. In the parallel case, the adjoint  
+                   vector is distributed over the processors similar to
+                   eqn.q_vec i.e. every rank has its
+                   share of the adjoint vector corresponding to the dofs on the
+                   rank.
+
 *  `functional_number` : Numerical identifier to obtain geometric edges on
                          which a functional acts
-
-=======
-                   vector has the same size as eqn.q_vec, i.e. every rank has its
-                   share of the adjoint vector corresponding to the dofs on the
-                   rank.
->>>>>>> 412e3e68
 
 **Outputs**
 
@@ -99,7 +96,6 @@
 end
 
 @doc """
-<<<<<<< HEAD
 ###EulerEquationMod.calcResidualJacobian
 
 The function calculates the residual for computing the adjoint vector. The
@@ -168,8 +164,6 @@
 end
 
 @doc """
-=======
->>>>>>> 412e3e68
 ### EulerEquationMod. calcFunctionalDeriv
 
 Computes a 3D array of the derivative of a functional w.r.t eqn.q on all
