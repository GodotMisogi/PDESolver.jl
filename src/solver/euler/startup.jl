--- conflicted
+++ resolved
@@ -81,11 +81,7 @@
 
 
 # create euler equation
-<<<<<<< HEAD
-eqn = ConcreteEulerEquation{Tsol, Tres, 2}(mesh, sbp)
-=======
 eqn = EulerEquation1{Tsol, Tres, 2}(mesh, sbp)
->>>>>>> 53e9d608
 #eqn = EulerEquation{Tsol}(mesh, sbp, Float64)
 
 
