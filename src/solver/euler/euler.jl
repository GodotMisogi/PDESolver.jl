# this file contains the functions to evaluate the right hand side of the weak form in the pdf
# res_vec stands for semi-linear form, contents inside the inv(M)(...) parenthesis on pg. 7 of Jared's derivation

# Organization:
# The code is organized into 3 levels of functions.  High level functions
# only call mid level functions, passing the Mesh, Equation, and SBP objects
# to them.  At this point, there shouldn't be any need for more high level
# functions.
#
# The mid level functions either call SBP functions or have loops over
# the arrays stored in the Equation, calling low level functions
# to calculate quantities at each node.  Use the ArrayViews package to pass
# portions of a larger array to the low level functions.
#
# Low level functions calculate quantities for a single node.  Although
# these functions will likely take in an ArrayView, their argument
# types should be AbstractArrays{T, N}, specifying T according to 
# what type the original array is (from either the Equation or Mesh object)

# The proper order for arguments is (mesh, sbp, eqn, opts).


# Rules: 
# 1. function that take a composite type with abstract fields *cannot* use those
# fields directly (they can pass those fields to other functions however
# This leads directly to a two level structure for the code: high level function
# that take in composite types and low level function that take in arrays and
# perform calculations on them

# at this time, no composite types have abstract fields (all AbstractArrays
# were turned into arrays), so this is a non-issue

# the reason for this is that the compiler does not compile new version of the 
# function based
# on the types of the fields of a composite type. Passing the fields of the typ
# e to other functions fixes this problem because the fields are now arguments,
# so the compiler can specialize the code

# 2.  Arrays should not be returned from functions.  The caller should allocate
# and array and pass it into the function

# this allows reusing the same array during a loop (rather than 
# allocating a new array)

@doc """
This module is organized into 3 levels of functions: high, middle, and low.
The high level functions take the mesh::AbstractMesh, sbp::SBPOperator, eqn::EulerEquation, and opts (options dictionary), They do not know the types their 
arguments are paramaterized on. There is only one method for each high level function.  All they do is call mid level functions.

Mid level functions take the same arguments as high level functions but know
the types they are paramaterized on and do the right thing for all paramters.
There is only one method for each mid level function.  Mid level functions
typically pass pieces of the large arrays stored in the eqn and mesh objects
to low level functions that actually do computation.

Low level functions usually take in vectors of whatever values they need, do
a computation, and store the result in an argument vector.  These function 
are usually passed an ArrayView, so writing to the argument vector writes 
directly to the large array stored in the eqn object.  Thus there is no 
loss of efficiency by using low level functions.
"""
export evalEuler, init, convertEntropy

# Rules for paramaterization:
# Tmsh = mesh data type
# Tsbp = SBP operator data type
# Tsol = equation, res_vec, q_vec data type


@doc """
### EulerEquationMod.evalEuler

  This function drives the evaluation of the EulerEquations.
  It is agnostic to the dimension of the equation. and the types the arguments
  are paramaterized on.

  The function calls only high level functions, all of which take the same
  four arguments.  Mid level function also take the same arguments.

  The input/output variables are eqn.q and eqn.res, respectively.
  eqn.q_vec and eqn.res_vec exist as reusable storage

  The function disassembleSolution takes q_vec and puts it into eqn.q
  The function assembleSolution takes eqn.res and puts it into res_vec

  Arguments:
    * mesh  : a mesh object
    * sbp   : SBP operator object
    * eqn   : an EulerData object
    * opts  : options dictionary

  The optional time argument is used for unsteady equations

"""->
# this function is what the timestepper calls
# high level function
function evalEuler(mesh::AbstractMesh, sbp::SBPOperator, eqn::EulerData, opts, t=0.0)
<<<<<<< HEAD
  # res_vec is popualted with du/dt
  # q_vec is q at previous timestep
  # t is current timestep
  # extra_args is unpacked into object needed to evaluation equation
  
  dataPrep(mesh, sbp, eqn, opts)
  # println("\n eqn.bndryflux = \n", eqn.bndryflux)
=======
# res_vec is popualted with du/dt
# q_vec is q at previous timestep
# t is current timestep
# extra_args is unpacked into object needed to evaluation equation

dataPrep(mesh, sbp, eqn, opts)
#println("dataPrep @time printed above")
evalVolumeIntegrals(mesh, sbp, eqn)


#println("volume integral @time printed above")

evalBoundaryIntegrals(mesh, sbp, eqn)
#println("boundary integral @time printed above")


>>>>>>> 468c4f46

  #println("dataPrep @time printed above")
  evalVolumeIntegrals(mesh, sbp, eqn, opts)
  #println("volume integral @time printed above")
  
  #----------------------------------------------------------------------------
  #=
  bndryfluxPhysical = zeros(eqn.bndryflux)
  getPhysBCFluxes(mesh, sbp, eqn, opts, bndryfluxPhysical)
  #println("bndryfluxPhysical = \n", bndryfluxPhysical)
  #println("eqn.bndryflux = \n", eqn.bndryflux)
  bndryfluxPhysical = -1*bndryfluxPhysical
  boundaryintegrate!(sbp, mesh.bndryfaces, bndryfluxPhysical, eqn.res)
  =#

  if opts["use_GLS"]
    GLS(mesh,sbp,eqn)
  end
  
  #=
  bndryfluxPhysical = -1*bndryfluxPhysical
  boundaryintegrate!(sbp, mesh.bndryfaces, bndryfluxPhysical, eqn.res)
  =#
  #----------------------------------------------------------------------------

  evalBoundaryIntegrals(mesh, sbp, eqn)
  # println("\n eqn.res = \n", eqn.res)
  #println("boundary integral @time printed above")


  addStabilization(mesh, sbp, eqn, opts)
  #println("edge stabilizing @time printed above")


  # no more assembling solution
  #assembleSolution(mesh, sbp, eqn, res_vec)
  #println("assembly @time printed above")

  #applyMassMatrixInverse(eqn, res_vec)
  #println("Minv @time printed above")

  #println("after Minv, sum(res) = ", sum(eqn.res))
  #println("    sum(res_vec) = ", sum(res_vec))
  #applyDissipation(mesh, sbp, eqn, res_vec, q_vec)
 
  #print current error
  #err_norm = norm(res_vec)/mesh.numDof
  #print(" ", err_norm)


  #print("\n")

  return nothing
end  # end evalEuler



@doc """
### EulerEquationMod.init

  This function performs any operations that need to be performed before
  the first residual evaluation.
  Any operations that need to be performed at the beginning of *each* 
  residual evaluation should go in dataPrep
"""
# high level functions
function init{Tmsh, Tsol}(mesh::AbstractMesh{Tmsh}, sbp::SBPOperator, eqn::AbstractEulerData{Tsol}, opts, pmesh=mesh)

  println("\nInitializing Euler module")
  # get BC functors
  getBCFunctors(mesh, sbp, eqn, opts)
  getBCFunctors(pmesh, sbp, eqn, opts)


  return nothing
end


function majorIterationCallback(itr::Integer, mesh::AbstractMesh, sbp::SBPOperator, eqn::AbstractEulerData, opts)

#  println("Performing major Iteration Callback")
#=
  if itr == 0
    #----------------------------------------------------------------------------
    # Storing the initial density value at all the nodes
    global const vRho_act = zeros(mesh.numNodes)
    k = 1
    for counter1 = 1:4:length(eqn.q_vec)
      vRho_act[k] = eqn.q_vec[counter1]
      k += 1
    end
    println("Actual Density value succesfully extracted")
    #--------------------------------------------------------------------------
  else
    #--------------------------------------------------------------------------
    # Calculate the error in density
    vRho_calc = zeros(vRho_act)
    k = 1
    for counter1 = 1:4:length(eqn.q_vec)
      vRho_calc[k] = eqn.q_vec[counter1]
      k += 1
    end
    ErrDensityVec = vRho_calc - vRho_act
    # ErrDensity1 = norm(ErrDensityVec, 1)/mesh.numNodes
    # ErrDensity2_discrete = norm(ErrDensityVec, 2)/mesh.numNodes
    # println("DensityErrorNormL1 = ", ErrDensity1) 
    ErrDensity2 = 0.0
    k = 1
    for counter1 = 1:length(ErrDensityVec)
      ErrDensity2 += real(ErrDensityVec[counter1])*eqn.M[k]*real(ErrDensityVec[counter1])
      k += 4
    end
    ErrDensity2 = sqrt(ErrDensity2)
    println("DensityErrorNormL2 = ", ErrDensity2)
    # println("Discrete density error norm L2 = ", ErrDensity2_discrete)



    #--------------------------------------------------------------------------
  end
=#
  if opts["write_entropy"]
    # calculate the entropy norm
    val = zero(Float64)
    for i=1:mesh.numDofPerNode:mesh.numDof
      q_vals = view(eqn.q_vec, i:(i+3))
      s = calcEntropy(q_vals, eqn.params)
      val += real(s)*eqn.M[i]*real(s)
    end
    f = open(opts["write_entropy_fname"], "a+")
    println(f, itr, " ", eqn.params.t, " ",  val)
    close(f)
  end


  return nothing

end

@doc """
### EulerEquationMod.dataPrep

  This function calculates all the quantities that are stored over the entire 
  mesh, and performs a few sanity check such as ensuring density and pressure
  are positive.

  This is a high level function
"""
# high level function
function dataPrep{Tmsh,  Tsol}(mesh::AbstractMesh{Tmsh}, sbp::SBPOperator, eqn::AbstractEulerData{Tsol}, opts)
# gather up all the data needed to do vectorized operatinos on the mesh
# disassembles q_vec into eqn.q
# calculates all mesh wide quantities in eqn

# need: u (previous timestep solution), x (coordinates), dxidx, jac, res, array of interfaces

#println("Entered dataPrep()")

#  println("eqn.q = ", eqn.q)

  # apply filtering to input
  if eqn.params.use_filter
    applyFilter(mesh, sbp, eqn, eqn.q, opts)
  end

<<<<<<< HEAD

=======
>>>>>>> 468c4f46
  u = eqn.q
  flux_parametric = eqn.flux_parametric

  # zero out res
  fill!(eqn.res, 0.0)
  fill!(eqn.res_edge, 0.0)
 
  getAuxVars(mesh, eqn)
#  println("getAuxVars @time printed above")


  checkDensity(eqn)
#  println("checkDensity @time printed above")

  checkPressure(eqn)
#  println("checkPressure @time printed above")

  # calculate fluxes
#  getEulerFlux(eqn, eqn.q, mesh.dxidx, view(flux_parametric, :, :, :, 1), view(flux_parametric, :, :, :, 2))
  getEulerFlux(mesh, sbp,  eqn, opts)
#  println("getEulerFlux @time printed above")



#  getIsentropicVortexBoundaryFlux(mesh, sbp, eqn)
   getBCFluxes(mesh, sbp, eqn, opts)
   # println("\n eqn.bndryflux = \n", eqn.bndryflux)
#   println("getBCFluxes @time printed above")
#  isentropicVortexBC(mesh, sbp, eqn)
  stabscale(mesh, sbp, eqn)
#  println("stabscale @time printed above")




#  println("finished dataPrep()")
  return nothing
end # end function dataPrep


@doc """
### EulerEquationMod.getBCFluxes

  This function calls other functions to calculate the boundary fluxes, passing
  them pieces of the array needed.  This populates eqn.bndryflux.  It also
  calles writeBoundary()

  This is a mid level function
"""->
# this is a mid level function
function getBCFluxes(mesh, sbp, eqn, opts)
  #get all the fluxes for all the boundary conditions and save them in eqn.bndryflux

  #println("mesh.bndry_funcs = ", mesh.bndry_funcs)

  for i=1:mesh.numBC
  #  println("computing flux for boundary condition ", i)
    functor_i = mesh.bndry_funcs[i]
    start_index = mesh.bndry_offsets[i]
    end_index = mesh.bndry_offsets[i+1]
    bndry_facenums_i = view(mesh.bndryfaces, start_index:(end_index - 1))
    bndryflux_i = view(eqn.bndryflux, :, :, start_index:(end_index - 1))
  
    calcBoundaryFlux(mesh, sbp, eqn, functor_i, bndry_facenums_i, bndryflux_i)
  end

  writeBoundary(mesh, sbp, eqn, opts)

  return nothing
end

@doc """
### EulerEquationMod.writeBoundary 

  This function writes information about the boundary faces and fluxes to files.
  It is controlled by the input argument writeboundary, of type Bool.

  It generates the files:
    * boundaryfaces.dat : writes mesh.bndryfaces, an array with eltype Boundary
                          to a file, one element per line
    * boundaryflux.dat  : writes the element, local node number and boundary 
                          flux to a line in a human readable format
    * boundaryflux2.dat : writes the real part ofmesh.bndryflux to space 
                          delimited file

   This is a high level function.
"""->
function writeBoundary(mesh, sbp, eqn, opts)

  if !eqn.params.writeboundary
    return nothing
  end

    face_name = "boundaryfaces.dat"
    flux_name = "boundaryflux.dat"
    flux_dlm = "boundaryflux2.dat"

    rmfile(face_name)
    rmfile(flux_name)
    rmfile(flux_dlm)


  # write boundaryfaces.dat
  f = open(face_name, "a+")
  for i=1:length(mesh.bndryfaces)
    println(f, mesh.bndryfaces[i])
  end
  close(f)

  # write boundaryflux.dat
  f = open(flux_name, "a+")
  for i=1:mesh.numBoundaryEdges
    el = mesh.bndryfaces[i].element
    face = mesh.bndryfaces[i].face
    for j=1:sbp.numfacenodes
      jb = sbp.facenodes[j, face]
      println(f, "el ", el, ", node_index ", jb, ", flux = ", real(eqn.bndryflux[:, j, i]))
    end
  end
  close(f)

  # write boundaryflux2.dat
  writedlm(flux_dlm, real(eqn.bndryflux))
  
  return nothing
end



@doc """
### EulerEquationMod.checkDensity

  This function checks that the density is positive. If not, an error is thrown.
  Because density is stored in the eqn.q array, performing this check takes 
  very little time.

  Arguments:
    * EulerData

  This is a low level function.
"""->
# low level function
function checkDensity(eqn::EulerData)
# check that density is positive

(ndof, nnodes, numel) = size(eqn.q)

for i=1:numel
  for j=1:nnodes
    @assert( real(eqn.q[1, j, i]) > 0.0, "element $i, node $j. Density < 0")
  end
end

return nothing

end


@doc """
### EulerEquationMod.checkPressure

  This function checks that pressure is positive.  If not, an error is thrown.
  Because pressure is stored in the auxiliary variables array, this check 
  takes very little time

  Arguments:
    * EulerData

  This is a low level function
"""->
function checkPressure(eqn::EulerData)
# check that density is positive

(ndof, nnodes, numel) = size(eqn.q)

for i=1:numel
  for j=1:nnodes
#    q_vals = view(eqn.q, :, j, i)
#    press = calcPressure(q_vals, eqn)
    aux_vars = view(eqn.aux_vars,:, j, i)
    press = @getPressure(aux_vars)
#    press = getPressure(aux_vars)
#    println("press = ", press)
    @assert( real(press) > 0.0, "element $i, node $j")
  end
end

return nothing

end

@doc """
### EulerEquationMod.evalVolumeIntegrals

  This function evaluates the volume integrals of the Euler equations by
  calling the appropriate SBP function on the Euler flux stores in eqn.
  This function knows the dimension of the equation but does the right
  thing for all dimensions.  eqn.res is updated with the result

  This is a mid level function.
"""
# mid level function
function evalVolumeIntegrals{Tmsh,  Tsol, Tdim}(mesh::AbstractMesh{Tmsh}, 
                             sbp::SBPOperator, eqn::EulerData{Tsol, Tdim}, opts)
# evaluate all the integrals over the elements (but not the boundary)
# does not do boundary integrals
# mesh : a mesh type, used to access information about the mesh
# sbp : an SBP operator, used to get stiffness matricies and stuff
# eqn : a type that holds some constants needed to evaluate the equation
#	: also used for multiple dispatch
# res_vec : solution vector to be populated (mesh.numDof entries)
# q_vec : solution vector at previous timesteps (mesh.numDof entries)

#  println("size eqn.flux_parametric = ", size(eqn.flux_parametric), " size eqn.res = ", size(eqn.res), " sbp.numnodes = ", sbp.numnodes)
  
<<<<<<< HEAD
  if opts["Q_transpose"] == true
    for i=1:Tdim
      weakdifferentiate!(sbp, i, view(eqn.flux_parametric, :, :, :, i), eqn.res, trans=true)
    end
  else
    for i=1:Tdim
      weakdifferentiate!(sbp, i, -1*view(eqn.flux_parametric, :, :, :, i), eqn.res, trans=false)
    end
  end  # end if

  # artificialViscosity(mesh, sbp, eqn) 
=======
  for i=1:Tdim
    weakdifferentiate!(sbp, i, view(eqn.flux_parametric, :, :, :, i), eqn.res, trans=true)
  end
  
  #artificialViscosity(mesh, sbp, eqn) 
>>>>>>> 468c4f46

  # hAverage = AvgMeshSize(mesh, eqn)
  # println("Average Mesh Size = ", hAverage)
  # need source term here



end
#------------- end of evalVolumeIntegrals


#=
@doc """
  This function evaluates the advective terms of the strong form.
  eqn.res is updates with the result

"""->
function evalAdvectiveStrong{Tmsh, Tsol, Tdim}(mesh::AbstractMesh{Tmsh}, sbp::SBPOperator, eqn::EulerData{Tsol, Tdim}, opts)

  for i=1:Tdim
    differentiate!(sbp, i, 

=#
@doc """
  This function evaluates the boundary integrals in the Euler equations by 
  calling the appropriate SBP function on eqn.bndryflux, which must be populated
  before calling this function.  eqn.res is updated with the result

  This is a mid level function

"""->
# mid level function
function evalBoundaryIntegrals{Tmsh,  Tsol, Tdim}(mesh::AbstractMesh{Tmsh}, sbp::SBPOperator, eqn::EulerData{Tsol, Tdim})
# evaluate all the integrals over the boundary
# mesh : a mesh type, used to access information about the mesh
# sbp : an SBP operator, used to get stiffness matricies and stuff
# eqn : a type that holds some constants needed to evaluate the equation
#	: also used for multiple dispatch


#  println("====== start of evalBoundaryIntegrals ======")
#boundaryintegrate!(sbp, bndryfaces, u, x, dxidx, isentropicVortexBC, result)

#boundaryintegrate2!(sbp, mesh.bndryfaces, eqn.q, mesh.coords, mesh.dxidx, isentropicVortexBC, eqn.res, mesh, eqn)

#println("eqn.bndryflux = ")
#println(eqn.bndryflux)


#idx = mesh.bndry_offsets[2]
#el = mesh.bndryfaces[idx].element
#println("bndry element = ", el)
#println("boundary flux = ", eqn.bndryflux[:, :, el])


boundaryintegrate!(sbp, mesh.bndryfaces, eqn.bndryflux, eqn.res)

#boundaryintegrate!(sbp, bndryfaces, u, x, dxidx, rho1Energy2BC, result)


#  println("==== end of evalBoundaryIntegrals ====")


  return nothing

end
#------------- end of evalBoundaryIntegrals


@doc """
### EulerEquationMod.addStabilization

  This function add whatever form of stabilization opts specifies by calling
  the appropriate function.  Some arrays may need to be populated before 
  calling this function, depending on the type of stabilization used.

  This is a mid level function
"""->
# This function adds edge stabilization to a residual using Prof. Hicken's edgestabilize! in SBP
# mid level function
function addStabilization{Tmsh,  Tsol}(mesh::AbstractMesh{Tmsh}, sbp::SBPOperator, eqn::EulerData{Tsol}, opts)

#  println("==== start of addStabilization ====")
  # alpha calculated like in edgestabilize! documentation
  # stabscale (U+a)*gamma*h^2 where U=u*n, where u is the velocity 
  #   (remember to scale by rho) and n is the unit normal vector, from nrm->dxidx, then scaled by length
  # ifaces needs to be calculated
  # x needs to be passed

  


  # u argument here is res_vec in a different format
#  edgestabilize!(sbp, mesh.interfaces, eqn.q, mesh.coords, mesh.dxidx, mesh.jac, eqn.edgestab_alpha, stabscale, eqn.res, mesh, eqn)

  if eqn.params.use_edgestab
#    println("applying edge stabilization")
    if opts["use_edge_res"]
      edgestabilize!(mesh, sbp, eqn, mesh.interfaces, eqn.q, mesh.coords, mesh.dxidx, mesh.jac, eqn.edgestab_alpha, eqn.stabscale, eqn.res, eqn.res_edge)
    else
      edgestabilize!(sbp, mesh.interfaces, eqn.q, mesh.coords, mesh.dxidx, mesh.jac, eqn.edgestab_alpha, eqn.stabscale, eqn.res)
    end
  end

  if eqn.params.use_res_filter
#    println("applying residual filter")
    applyFilter(mesh, sbp, eqn, eqn.res, opts, trans=true)
  end

  if eqn.params.use_dissipation
#    println("applying artificial dissipation")
    applyDissipation(mesh, sbp, eqn, eqn.q, opts)
  end

#  println("==== end of addStabilization ====")



  return nothing

end


# some helper functions
function getEulerJac_wrapper{T}(q::AbstractArray{T,1}, F::AbstractArray{T,1})
  dir = [1.0, 0.0]
#  F = zeros(T, 4)
  sbp = TriSBP{Float64}()
  mesh = PumiMesh2{Float64}(".null", "../../mesh_files/quarter_vortex3l.smb", 1, sbp; dofpernode=4)
  eqn = EulerData1{T, T}(mesh, sbp)

  @time getEulerFlux(eqn, q, dir, F)

  return F

end

@doc """
### EulerEquationMod.getAuxVars

  This function calculates any extra variables that are stored across the mesh
  using the conservative variables eqn.q.

  Thi is a mid level function
"""->
# mid level function
function getAuxVars{Tmsh, Tsol, Tdim}(mesh::AbstractMesh{Tmsh}, eqn::EulerData{Tsol, Tdim})
# calculate all auxiliary variables

  for i=1:mesh.numEl
    for j=1:mesh.numNodesPerElement
      q_vals = view(eqn.q, :, j, i)

      # calculate pressure
      press = calcPressure(q_vals, eqn.params)
      @setPressure(eqn.aux_vars, j, i, press)
    end
  end

  return nothing
end

@doc """ 
### EulerEquationMod.getEulerFlux

  This function calculates the Euler flux across the entire mesh by passing
  pieces of the eqn.q, eqn.aux_vars, eqn.f_xi and eqn.params to a low level
  function.  The flux is calculated in the xi and eta directions, scaled (mulitiplied)
  by the Jacobian (so that when performing the integral we don't have to explictly
  divide by the jacobian, it just cancels out with the jacobian factor introduced
  here.

  This is a mid level function
"""->
# mid level function
function getEulerFlux{Tmsh, Tsol, Tdim}(mesh::AbstractMesh{Tmsh}, 
                                        sbp::SBPOperator,  
                                        eqn::EulerData{Tsol, Tdim}, opts)
# calculate Euler flux in parametric coordinate directions, stores it in eqn.flux_parametric

  nrm = zeros(Tmsh, 2)
  for i=1:mesh.numEl  # loop over elements
    for j=1:mesh.numNodesPerElement  # loop over nodes on current element
      q_vals = view(eqn.q, :, j, i)
      aux_vars = view(eqn.aux_vars, :, j, i)
      # put this loop here (rather than outside) to we don't have to fetch
      # q_vals twice, even though writing to the flux vector is slower
      # it might be worth copying the normal vector rather than
      # doing an view
      for k=1:Tdim  # loop over dimensions  
	# this will dispatch to the proper calcEulerFlux
	      nrm[1] = mesh.dxidx[k, 1, j, i]
	      nrm[2] = mesh.dxidx[k, 2, j, i]
#	nrm_mag = sqrt(nrm[1]*nrm[1] + nrm[2]*nrm[2])
#	nrm[1] /= nrm_mag
#	nrm[2] /= nrm_mag
#        nrm = view(mesh.dxidx, k, :, j, i) # this causes a type stability problem
        flux = view(eqn.flux_parametric, :, j, i, k)
        calcEulerFlux(eqn.params, q_vals, aux_vars, nrm, flux)
      end
    end
  end


  writeFlux(mesh, sbp, eqn, opts)

  return nothing
end

@doc """
### EulerEquationMod.writeFlux

  This function writes the real part of Euler flux to a file named Fxi.dat, space delimited, controlled by the input options writeflux, of type Bool.

  This is a high level function.
"""->
function writeFlux(mesh, sbp, eqn, opts)

   if !eqn.params.writeflux
     return nothing
   end
 
   fname = "Fxi.dat"
   rmfile(fname)
   writedlm(fname, real(eqn.flux_parametric))

   return nothing
end


@doc """
### EulerEquationMod.getEulerFlux2

  This function calcules the euler flux over the entire mesh directly (ie.
  does not call a low level function.  This function is deprecated, although
  useful for benchmarking purposes.  2D only.

  This is a mid level function
"""->
# this function is deprecated in factor of getEulerFlux()
# useful for benchmarking purposes
function getEulerFlux2{Tmsh, Tsol}(mesh::AbstractMesh{Tmsh}, sbp::SBPOperator,
                                   eqn::EulerData{Tsol}, opts)
# calculates the Euler flux for every node in the xi and eta directions
# eqn is the equation type
# q is the 3D array (4 by nnodes per element by nel), of the conservative variables
# dxidx is the 4D array (2 by 2 x nnodes per element by nel) that specifies the direction of xi and eta in each element (output from mappingjacobian!)
# flux_parametric is populated with the flux in xi direction (same shape as q)
# F_eta is populated with flux in eta direction

# once the Julia developers fix slice notation and speed up subarrays, we won't have to 
# vectorize like this (can calculate flux one node at a time inside a dedicated function

q = eqn.q
dxidx = mesh.dxidx
flux_parametric = view(eqn.flux_parametric, :, :, :, 1)
F_eta = view(eqn.flux_parametric, :, :, :, 2)

(ncomp, nnodes, nel) = size(q)  # get sizes of things

  for i=1:nel  # loop over elements
    for j=1:nnodes  # loop over nodes within element
      # get direction vector components (xi direction)
      nx = dxidx[1, 1, j, i]
      ny = dxidx[1, 2, j, i]
      # calculate pressure 
      press = (eqn.params.gamma-1)*(q[4, j, i] - 0.5*(q[2, j, i]^2 + q[3, j, i]^2)/q[1, j, i])

      # calculate flux in xi direction
      # hopefully elements of q get stored in a register for reuse in eta direction
      U = (q[2, j, i]*nx + q[3, j, i]*ny)/q[1, j, i]
      flux_parametric[1, j, i] = q[1, j, i]*U
      flux_parametric[2, j, i] = q[2, j, i]*U + nx*press
      flux_parametric[3, j, i] = q[3, j, i]*U + ny*press
      flux_parametric[4, j, i] = (q[4, j, i] + press)*U

      # get direction vector components (eta direction)
      nx = dxidx[2, 1, j, i]
      ny = dxidx[2, 2, j, i]

      # calculate xi flux
      U = (q[2, j, i]*nx + q[3, j, i]*ny)/q[1, j, i]
      F_eta[1, j, i] = q[1, j, i]*U
      F_eta[2, j, i] = q[2, j, i]*U + nx*press
      F_eta[3, j, i] = q[3, j, i]*U + ny*press
      F_eta[4, j, i] = (q[4, j, i] + press)*U
    end
  end


 
  return nothing

end

fluxJac = forwarddiff_jacobian!(getEulerJac_wrapper, Float64, fadtype=:dual; n=4, m=4)


@doc """
### EulerEquationMod.applyMassMatrixInverse

  This function multiplies eqn.res_vec (the residual in vector form  by eqn.Minv,
  the diagonal mass matrix.  This is a very fast function because all values
  are precomputed and stores linearly in memory.

  This is a mid level function, and does the correct thing regardless of the
  dimension of the equation.
"""->
# mid level function (although it doesn't really need to Tdim)
function applyMassMatrixInverse{Tsol, Tdim}(eqn::EulerData{Tsol, Tdim}, 
                                            res_vec::AbstractVector{Tsol})
  # apply the inverse mass matrix stored eqn to res_vec

  ndof = length(res_vec)
  for i=1:ndof
    res_vec[i] *= eqn.Minv[i]
  end

  return nothing
end




#=
@doc """
### EulerEquationMod.disassembleSolution

  This takes eqn.q_vec (the initial state), and disassembles it into eqn.q, the
  3 dimensional array of conservative variables.  This function uses mesh.dofs
  to speed the process.

  This is a mid level function, and does the right thing regardless of equation
  dimension.
"""->
=#
# mid level function (although it doesn't need Tdim)
<<<<<<< HEAD
function disassembleSolution{Tmsh, Tsol, Tdim}(mesh::AbstractMesh{Tmsh},
                             sbp, eqn::EulerData{Tsol, Tdim}, opts, 
                             q_vec::AbstractArray{Tsol, 1})
=======
function disassembleSolution{Tmsh, Tsol, Tdim, T}(mesh::AbstractMesh{Tmsh}, sbp, eqn::EulerData{Tsol, Tdim}, opts, q_arr::AbstractArray{T, 3}, q_vec::AbstractArray{T, 1})
>>>>>>> 468c4f46
  # disassemble q_vec into eqn.
  for i=1:mesh.numEl  # loop over elements
    for j = 1:mesh.numNodesPerElement
      for k=1:(Tdim+2)
	      dofnum_k = mesh.dofs[k, j, i]
	      eqn.q[k, j, i] = q_vec[dofnum_k]
      end
    end
  end

  writeQ(mesh, sbp, eqn, opts)

  return nothing
end

@doc """
### EulerEquationMod.writeQ

  This function writes the real part of the solution variables eqn.q to a space 
  delimited file called q.dat, controlled by the input options writeq, of type bool

  This is a high level function.
"""->
function writeQ(mesh, sbp, eqn, opts)

  if !eqn.params.writeq
    return nothing
  end

  fname = "q.dat"
  rmfile(fname)
  writedlm(fname, real(eqn.q))

  return nothing
end



@doc """
### EulerEquationMod.assembleSolution

  This function takes the 3D array of variables in arr and 
  reassmbles is into the vector res_vec.  Note that
  This is a reduction operation and zeros res_vec before performing the 
  operation, unless zero_res is set to false

  This is a mid level function, and does the right thing regardless of
  equation dimension
"""->
# mid level function (although it doesn't need Tdim)
function assembleSolution{Tmsh, Tsol, Tres}(mesh::AbstractMesh{Tmsh}, sbp::SBPOperator, eqn::EulerData{Tsol}, opts, arr, res_vec::AbstractArray{Tres,1}, zero_resvec=true)
# arr is the array to be assembled into res_vec

#  println("in assembleSolution")

  if zero_resvec
    fill!(res_vec, 0.0)
  end


  for i=1:mesh.numEl  # loop over elements
    for j=1:mesh.numNodesPerElement
      for k=1:4  # loop over dofs on the node
	      dofnum_k = mesh.dofs[k, j, i]
	      res_vec[dofnum_k] += arr[k,j,i]
      end
    end
  end
  
  return nothing
end

# converting to conservative variables
#------------------------------------------------------------------------------
@doc """
# low level function
  Converts a the entropy variables at a node and converts them to
  conservative variables

  Inputs:
  params  : ParamType{2, :entropy} used to dispatch to the proper method
  qe  : vector (of length 4) of entropy variables
  
  Inputs/outputs
  qc : vector (of length 4) of conservative variables.  Contents of vector are
       overwritten

  Aliasing: qc and qe cannot be the same vector
"""->
function convertToConservative{Tsol}(params::ParamType{2, :entropy}, 
                  qe::AbstractArray{Tsol,1}, qc::AbstractArray{Tsol, 1})
 #TODO: make this an inplace operation
 # this will likely make better use of registers
  gamma = params.gamma
  gamma_1 = params.gamma_1
  k1 = 0.5*(qe[2]^2 + qe[3]^2)/qe[4]
  s = gamma - qe[1] + k1
  rho_int = exp(-s/gamma_1)*(gamma_1/(-qe[4])^gamma)^(1/gamma_1)
  qc[1] = -qe[4]*rho_int
  qc[2] = qe[2]*rho_int
  qc[3] = qe[3]*rho_int
  qc[4] = (1.0 - k1)*rho_int
end

@doc """
# low level function

  Converts conservative variables to conservative variables (ie. it
  copies the input to the output).  This method exists to values can be 
  converted without knowing whether they are conservative or entropy.

"""->
function convertToConservative{Tsol}(params::ParamType{2, :conservative}, 
                  qe::AbstractArray{Tsol,1}, qc::AbstractArray{Tsol, 1})
# maybe the compiler will be smart enough to make this a no-op
  for i=1:length(qe)
    qc[i] = qe[i]
  end

  return nothing
end

@doc """
# mid level function

  Converts the array (3D form) of entropy variables to conservative variables 
  in place.  If the array is already in conservative variables this is a no-op

  Inputs:
    mesh
    sbp
    eqn
    opts

  Inputs/Outputs:
    q_arr: array of values (3D) to be converted

  Aliasing: no restrictions
"""
function convertToConservative{Tmsh, Tsol, Tdim, Tres}(mesh::AbstractMesh{Tmsh}, sbp::SBPOperator, eqn::EulerData{Tsol, Tdim, Tres, :entropy}, opts, q_arr::AbstractArray{Tsol, 3})

  work_vec = zeros(Tsol, size(q_arr, 1))
  for i=1:mesh.numEl  # loop over elements
    for j=1:mesh.numNodesPerElement
        for k=1:size(q_arr,1)  # copy entropy values into new array
          work_vec[k] = q_arr[k, j, i]
	end
	q_view = view(q_arr, :, j, i)  # reuse memory
	convertToConservative(eqn.params, work_vec, q_view)
    end
  end

  return nothing
end

# 3D array
function convertToConservative{Tmsh, Tsol, Tdim, Tres}(mesh::AbstractMesh{Tmsh}, sbp::SBPOperator, eqn::EulerData{Tsol, Tdim, Tres, :conservative}, opts, q_arr::AbstractArray{Tsol, 3})

  return nothing
end


# q_vec conversion
function convertToConservative{Tmsh, Tsol, Tdim, Tres}(mesh::AbstractMesh{Tmsh}, sbp::SBPOperator, eqn::EulerData{Tsol, Tdim, Tres, :entropy}, opts, q_vec::AbstractArray{Tsol, 1})

  work_vec = zeros(Tsol, mesh.numDofPerNode)
  for i=1:mesh.numDofPerNode:mesh.numDof
    for j=1:mesh.numDofPerNode
      work_vec[j] = q_vec[i + j - 1]
    end
    q_view = view(q_vec, i:(i+mesh.numDofPerNode-1))
    convertToConservative(eqn.params, work_vec, q_view)
  end

  return nothing
end

# q_vec conversion
function convertToConservative{Tmsh, Tsol, Tdim, Tres}(mesh::AbstractMesh{Tmsh}, sbp::SBPOperator, eqn::EulerData{Tsol, Tdim, Tres, :conservative}, opts, q_arr::AbstractArray{Tsol, 1})

  return nothing
end




# converting to entropy variables
#------------------------------------------------------------------------------
# convert to entropy variables without checking if we are already in them
function convertEntropy{Tsol}(params::ParamType{2}, qc::AbstractArray{Tsol,1},
                             qe::AbstractArray{Tsol, 1})

  gamma = params.gamma
  gamma_1 = params.gamma_1

 k1 = 0.5*(qc[2]^2 + qc[3]^2)/qc[1]
  rho_int = qc[4] -k1
  s = log(gamma_1*rho_int/(qc[1]^gamma))
  fac = 1.0/rho_int
  qe[1] = (rho_int*(gamma + 1 -s) - qc[4])*fac
  qe[2] = qc[2]*fac
  qe[3] = qc[3]*fac
  qe[4] = -qc[1]*fac

  return nothing
end


function convertEntropy{Tmsh, Tsol, Tdim, Tres}(mesh::AbstractMesh{Tmsh}, sbp::SBPOperator, eqn::EulerData{Tsol, Tdim, Tres}, opts, q_vec::AbstractArray{Tsol, 1})

  work_vec = zeros(Tsol, mesh.numDofPerNode)
  for i=1:mesh.numDofPerNode:mesh.numDof
    for j=1:mesh.numDofPerNode
      work_vec[j] = q_vec[i + j - 1]
    end
    q_view = view(q_vec, i:(i+mesh.numDofPerNode-1))
    convertEntropy(eqn.params, work_vec, q_view)
  end

  return nothing
end


# converting to entropy variables with checking
@doc """
# low level function
  Converts the conservative variables at a node to entropy variables

  Input:
  params : ParamType{s, :conservative}
  qc  : vector (of length 4) of conservative variables

  Outputs:
  qe : vector (of length 4) of conservative variables.  Contents of vector are
       overwritten

  Aliasing: qc and qe cannot be the same vector (obviously)
"""->
function convertToEntropy{Tsol}(params::ParamType{2, :conservative}, 
               qc::AbstractArray{Tsol,1}, qe::AbstractArray{Tsol,1})

  convertEntropy(params, qc, qe)

  #=
  gamma = params.gamma
  gamma_1 = params.gamma_1

 k1 = 0.5*(qc[2]^2 + qc[3]^2)/qc[1]
  rho_int = qc[4] -k1
  s = log(gamma_1*rho_int/(qc[1]^gamma))
  fac = 1.0/rho_int
  qe[1] = (rho_int*(gamma + 1 -s) - qc[4])*fac
  qe[2] = qc[2]*fac
  qe[3] = qc[3]*fac
  qe[4] = -qc[1]*fac
  =#
end





@doc """
# low level function
  Converts the entropy variables to entropy variables (ie. it copies the 
  input to the output).  This method exists so variables can be converted 
  to entropy variables without knowing what type they are.

"""->
function convertToEntropy{Tsol}(params::ParamType{2, :entroyp}, 
               qc::AbstractArray{Tsol,1}, qe::AbstractArray{Tsol,1})

  for i=1:length(qc)
    qe[i] = qc[i]
  end

  return nothing
end



@doc """
# mid level function

  Converts the array (3D form) of conservative variables to entropy variables 
  in place.  If the array is already in entropy variables this is a no-op

  Methods also exist for the 1D form.
  Inputs:
    mesh
    sbp
    eqn
    opts

  Inputs/Outputs:
    q_arr: array of values (3D) to be converted

  Aliasing: no restrictions
"""->
function convertToEntropy{Tmsh, Tsol, Tdim, Tres}(mesh::AbstractMesh{Tmsh}, sbp::SBPOperator, eqn::EulerData{Tsol, Tdim, Tres, :conservative}, opts, q_arr::AbstractArray{Tsol, 3})
i


  work_vec = zeros(Tsol, size(q_arr, 1))
  for i=1:mesh.numEl  # loop over elements
    for j=1:mesh.numNodesPerElement
        for k=1:size(q_arr,1)  # copy conservative values into new array
          work_vec[k] = q_arr[k, j, i]  # make 
	end
	q_view = view(q_arr, :, j, i)  # reuse memory
	convertToEntropy(eqn.params, work_vec, q_view)
    end
  end

  return nothing
end


function convertToEntropy{Tmsh, Tsol, Tdim, Tres}(mesh::AbstractMesh{Tmsh}, sbp::SBPOperator, eqn::EulerData{Tsol, Tdim, Tres, :entropy}, opts, q_arr::AbstractArray{Tsol, 3})

  return nothing
end



# q_vec conversion
function convertToEntropy{Tmsh, Tsol, Tdim, Tres}(mesh::AbstractMesh{Tmsh}, sbp::SBPOperator, eqn::EulerData{Tsol, Tdim, Tres, :conservative}, opts, q_vec::AbstractArray{Tsol, 1})

  convertEntropy(mesh, sbp, eqn, opts, q_vec)
#=  
  work_vec = zeros(Tsol, mesh.numDofPerNode)
  for i=1:mesh.numDofPerNode:mesh.numDof
    for j=1:mesh.numDofPerNode
      work_vec[j] = q_vec[i + j - 1]
    end
    q_view = view(q_vec, i:(i+mesh.numDofPerNode-1))
    convertToEntropy(eqn.params, work_vec, q_view)
  end
=#
  return nothing
end

# q_vec conversion
function convertToEntropy{Tmsh, Tsol, Tdim, Tres}(mesh::AbstractMesh{Tmsh}, sbp::SBPOperator, eqn::EulerData{Tsol, Tdim, Tres, :entropy}, opts, q_arr::AbstractArray{Tsol, 1})

  return nothing
end



# calculating the Euler flux
#------------------------------------------------------------------------------
@doc """
### EulerEquationMod.calcEulerFlux

   This function calculates the Euler flux from the conservative variables at
   a single node in a particular direction.  2D only.

   Inputs:
   params  : ParamaterType{2, :conservative}
   q  : vector of conservative variables
   aux_vars : vector of auxiliary variables
   dir :  unit vector in direction to calculate the flux

   Inputs/Outputs:
   F  : vector to populate with the flux

   The Tdim paramater of params determine whether this method or the 3D 
   version is called.

   This is a low level function
"""->
# low level function
<<<<<<< HEAD
function calcEulerFlux{Tmsh, Tsol, Tres}(params::ParamType{2}, 
                      q::AbstractArray{Tsol,1}, 
                      aux_vars::AbstractArray{Tres, 1}, 
                      dir::AbstractArray{Tmsh},  F::AbstractArray{Tsol,1})
=======
function calcEulerFlux{Tmsh, Tsol, Tres}(params::ParamType{2, :conservative}, q::AbstractArray{Tsol,1}, aux_vars::AbstractArray{Tres, 1}, dir::AbstractArray{Tmsh},  F::AbstractArray{Tsol,1})
>>>>>>> 468c4f46
# calculates the Euler flux in a particular direction at a point
# eqn is the equation type
# q is the vector (of length 4), of the conservative variables at the point
# aux_vars is the vector of auxiliary variables at the point
# dir is a vector of length 2 that specifies the direction
# F is populated with the flux (is a vector of length 4)
# 2D  only


#  press = calcPressure(q, params)
  press = @getPressure(aux_vars)
  U = (q[2]*dir[1] + q[3]*dir[2])/q[1]
  F[1] = q[1]*U
  F[2] = q[2]*U + dir[1]*press
  F[3] = q[3]*U + dir[2]*press
  F[4] = (q[4] + press)*U
 
  return nothing

end


@doc """
# low level function
    Calculates the Euler flux from entropy variables

    Inputs:
    params : ParameterType{2, :entropy}
    q : vector of entropy variables
    aux_vars : vector of auxiliary variables
    dir : vector specifying the direction to caculate the flux

    Inputs/Outputs:
    F  : vector to populate with the flux
 
    This is a low level function.  The second static parameter of 
    the ParameterType is used to dispatch to the right method for
    entropy or conservative variables
"""->
function calcEulerFlux{Tmsh, Tsol, Tres}(params::ParamType{2, :entropy}, q::AbstractArray{Tsol,1}, aux_vars::AbstractArray{Tres, 1}, dir::AbstractArray{Tmsh},  F::AbstractArray{Tsol,1})

  gamma = params.gamma
  gamma_1 = params.gamma_1

  # calculate some intermediate quantities
  k1 = 0.5*(q[2]^2 + q[3]^2)/q[4]  # a constant from Hughes' paper
  s = gamma - q[1] + k1    # entropy
    # internal energy (rho*i in Hughes) - not specific internal energy e
  rho_int = exp(-s/gamma_1)*(gamma_1/((-q[4])^gamma))^(1/gamma_1)
  U = q[2]*dir[1] + q[3]*dir[2]
  fac = rho_int/q[4]

  # now we can actually calculate the flux
  F[1] = q[4]*U*fac
  F[2] = (dir[1]*gamma_1*q[4] - q[2]*U)*fac
  F[3] = (dir[2]*gamma_1*q[4] - q[3]*U)*fac
  F[4] = U*(k1 - gamma)*fac

  return nothing
end

@doc """
### EulerEquationMod.calcEulerFlux
  This is the 3D method.  All arguments are same as the 2D version.
"""->
# low level function
function calcEulerFlux{Tmsh, Tsol}(params::ParamType{3}, q::AbstractArray{Tsol,1}, dir::AbstractArray{Tmsh},  F::AbstractArray{Tsol,1})
# calculates the Euler flux in a particular direction at a point
# eqn is the equation type
# q is the vector (of length 5), of the conservative variables at the point
# dir is a vector of length 3 that specifies the direction
# F is populated with the flux (is a vector of length 5)
# 3D  only

# once the Julia developers fix slice notation and speed up subarrays, we can make a faster
# vectorized version of this

  press = calcPressure(q, params)
  U = (q[2]*dir[1] + q[3]*dir[2] + q[4]*dir[3])/q[1]
  F[1] = q[1]*U
  F[2] = q[2]*U + dir[1]*press
  F[3] = q[3]*U + dir[2]*press
  F[4] = q[4]*U + dir[3]*press
  F[5] = (q[5] + press)*U
 
  return nothing

end



@doc """
### EulerEquationMod.calcPressure

  This function calculates the pressure from the conservative variables at a
  node in 2D.  It returns a single value.

  Inputs:
    q  : vector of conservative variables
    params : ParamType{2, :conservative}

  The parameter of params determines whether the 2D or 3D method is dispatched.

  This is a low level function.
"""->
# low level function
function calcPressure{Tsol}(q::AbstractArray{Tsol,1}, params::ParamType{2, :conservative})
  # calculate pressure for a node
  # q is a vector of length 4 of the conservative variables

  return  (params.gamma_1)*(q[4] - 0.5*(q[2]*q[2] + q[3]*q[3])/q[1])
  
end


@doc """
  This function calculates pressure using the entropy variables.

  Inputs:
    q  : vector of entropy varaibles
    params : ParamType{2, :entropy}

  returns pressure
"""->
function calcPressure{Tsol}(q::AbstractArray{Tsol,1}, params::ParamType{2, :entropy})

  gamma = params.gamma
  gamma_1 = params.gamma_1
  
  k1 = 0.5*(q[2]*q[2] + q[3]*q[3])/q[4]  # a constant from Hughes' paper
  s = gamma - q[1] + k1    # entropy
  rho_int = exp(-s/gamma_1)*(gamma_1/((-q[4])^gamma))^(1/gamma_1)
  return gamma_1*rho_int
end


@doc """
### EulerEquationMod.calcPressure

  3D method.  See 2D method documentation
"""->
# low level function
function calcPressure{Tsol}(q::AbstractArray{Tsol,1}, params::ParamType{3, :conservative})
  # calculate pressure for a node
  # q is a vector of length 5 of the conservative variables

#  internal_energy = res_vec_vals[4]/res_vec_vals[1] - 0.5*(res_vec_vals[2]^2 + res_vec_vals[3]^2)/(res_vec_vals[1]^2)
#  pressure = res_vec_vals[1]*eqn.R*internal_energy/eqn.cv

  return  (params.gamma_1)*(q[5] - 0.5*(q[2]*q[2] + q[3]*q[3] + q[4]*q[4])/q[1])
  
#   println("internal_energy = ", internal_energy, " , pressure = ", pressure)


end


function calcSpeedofSound{Tsol}(q::AbstractArray{Tsol, 1},  params::ParamType{2, :conservative})
# calculates teh speed of sond at a node
  pressure = calcPressure(q, params)
  return sqrt((params.gamma*pressure)/q[1])

end


function calcSpeedofSound{Tsol}(q::AbstractArray{Tsol, 1},  params::ParamType{2, :entropy})
# calculate speed of sound using the same formula as conservative variables,
# just rewriting all variables in entropy variables

#  printbacktrace()
#  println("q = ", q)

  gamma = params.gamma
  gamma_1 = params.gamma_1
  k1 = 0.5*(q[2]^2 + q[3]^2)/q[4]  # a constant from Hughes' paper
  pressure = calcPressure(q, params)
  s = gamma - q[1] + k1    # entropy

  rho_int = exp(-s/gamma_1)*(gamma_1/((-q[4])^gamma))^(1/gamma_1)
  rho = -q[4]*rho_int

#  println("rho = ", rho)
  return sqrt((params.gamma*pressure)/rho)
end


function calcEntropy{Tsol}(q::AbstractArray{Tsol,1}, params::ParamType{2, :conservative})

  gamma = params.gamma
  gamma_1 = params.gamma_1

  rho_int = q[4] - 0.5*(q[2]*q[2] + q[3]*q[3])/q[1]
  return log(gamma_1*rho_int/(q[1]^gamma))
end

function calcEntropy{Tsol}(q::AbstractArray{Tsol,1}, params::ParamType{2, :entropy})

  gamma = params.gamma
  gamma_1 = params.gamma_1

  return gamma - q[1] + 0.5*(q[2]*q[2] + q[3]*q[3])/q[4]
end

@doc """
### EulerEquationMod.calcA0

  This function calculates the A0 (ie. dq/dv, where q are the conservative 
  and v are the entropy variables) for a node, and stores it A0

  The formation of A0 is given in Hughes

  Inputs:
    q  : vector of entropy variables, length 4
    params : ParamType{2, :entropy}


  Inputs/Outputs:
  A0 : 4x4 matrix populated with A0.  Overwritten

"""->
function calcA0{Tsol}(q::AbstractArray{Tsol,1}, params::ParamType{2, :entropy}, A0::AbstractArray{Tsol, 2})


  gamma = params.gamma
  gamma_1 = params.gamma_1

  k1 = 0.5*(q[2]^2 + q[3]^2)/q[4]  # a constant from Hughes' paper
  k2 = k1 - gamma
  k3 = k1*k1 - 2*gamma*k1 + gamma
#    k4 = k2 - gamma_1
  s = gamma - q[1] + k1    # entropy

  rho_int = exp(-s/gamma_1)*(gamma_1/((-q[4])^gamma))^(1/gamma_1)

  fac = rho_int/(gamma_1*q[4])

  # calculate the variables used in Hughes A.1
  c1 = gamma_1*q[4] - q[2]*q[2]
  c2 = gamma_1*q[4] - q[3]*q[3]

  d1 = -q[2]*q[3]

  e1 = q[2]*q[4]
  e2 = q[3]*q[4]

  # populate the matrix
  # the matrix is symmetric, but we don't use it because I think populating
  # the matrix will be faster if the matrix is write-only
  A0[1,1] = -q[4]*q[4]*fac
  A0[2,1] = e1*fac
  A0[3,1] = e2*fac
  A0[4,1] = q[4]*(1-k1)*fac
  A0[1,2] = e1*fac  # symmetric
  A0[2,2] = c1*fac
  A0[3,2] = d1*fac
  A0[4,2] = q[2]*k2*fac
  A0[1,3] = e2*fac  # symmetric
  A0[2,3] = d1*fac  # symmetric
  A0[3,3] = c2*fac
  A0[4,3] = q[3]*k2*fac
  A0[1,4] = q[4]*(1-k1)*fac  # symmetric
  A0[2,4] = q[2]*k2*fac   # symmetric
  A0[3,4] = q[3]*k2*fac  # symmetric
  A0[4,4] = -k3*fac

    return nothing
end

@doc """
# EulerEquationMod.calcA0Inv

  Calculates inv(A0), where A0 = dq/dv, where q are the conservative variables
  at a node and v are the entropy varaibles at a node, using the entropy 
  variables.  

  Inputs:
  q  : vector (length 4) of entropy variables at a node
  params : ParamType{2, :entropy}

  Inputs/Outputs:
    A0inv : matrix to be populated with inv(A0).  Overwritten.

  Aliasing restrictions: none
"""->
function calcA0Inv{Tsol}(q::AbstractArray{Tsol,1}, params::ParamType{2, :entropy}, A0inv::AbstractArray{Tsol, 2})
  gamma = params.gamma
  gamma_1 = params.gamma_1

  k1 = 0.5*(q[2]^2 + q[3]^2)/q[4]  # a constant from Hughes' paper
   s = gamma - q[1] + k1    # entropy

  rho_int = exp(-s/gamma_1)*(gamma_1/((-q[4])^gamma))^(1/gamma_1)

  fac = -1/(rho_int*q[4])

  d1 = -q[2]*q[3]
  e1 = q[2]*q[4]
  e2 = q[3]*q[4]


  A0inv[1,1] = (k1*k1 + gamma)*fac
  A0inv[2,1] = k1*q[2]*fac
  A0inv[3,1] = k1*q[3]*fac
  A0inv[4,1] = (k1 + 1)*q[4]*fac
  A0inv[1,2] = k1*q[2]*fac  # symmetry
  A0inv[2,2] = (q[2]*q[2] - q[4])*fac
  A0inv[3,2] = -d1*fac
  A0inv[4,2] = e1*fac
  A0inv[1,3] = k1*q[3]*fac  # symmetry
  A0inv[2,3] = -d1*fac  # symmetry
  A0inv[3,3] = (q[3]*q[3] - q[4])*fac
  A0inv[4,3] = e2*fac
  A0inv[1,4] = (k1 + 1)*q[4]*fac  # symmetry
  A0inv[2,4] = e1*fac  # symmetry
  A0inv[3,4] = e2*fac  # symmetry
  A0inv[4,4] = q[4]*q[4]*fac

    return nothing
end


function matVecA0inv{Tmsh, Tsol, Tdim, Tres}(mesh::AbstractMesh{Tmsh}, sbp::SBPOperator, eqn::EulerData{Tsol, Tdim, Tres, :entropy}, opts, res_arr::AbstractArray{Tsol, 3})
# multiply a 3D array by inv(A0) in-place, useful for explicit time stepping
# res_arr *can* alias eqn.q safely
  A0inv = Array(Tsol, mesh.numDofPerNode, mesh.numDofPerNode)
  res_vals = Array(Tsol, mesh.numDofPerNode)
  q_vals = Array(Tsol, mesh.numDofPerNode)
  for i=1:mesh.numEl
    for j=1:mesh.numNodesPerElement
      # copy values into workvec
      for k=1:mesh.numDofPerNode
	q_vals[k] = eqn.q[k, j, i]
	res_vals[k] = res_arr[k, j, i]
      end

      res_view = view(res_arr, :, j, i)
      # get A0Inv for this node
      calcA0Inv(q_vals, eqn.params, A0inv)

      smallmatvec!(A0inv, res_vals, res_view)
    end
  end

  return nothing
end

# no-op, because for conservative variables this is A0inv is the identity matrix
function matVecA0inv{Tmsh, Tsol, Tdim, Tres}(mesh::AbstractMesh{Tmsh}, sbp::SBPOperator, eqn::EulerData{Tsol, Tdim, Tres, :conservative}, opts, res_arr::AbstractArray{Tsol, 3})

  return nothing
end


function matVecA0{Tmsh, Tsol, Tdim, Tres}(mesh::AbstractMesh{Tmsh}, sbp::SBPOperator, eqn::EulerData{Tsol, Tdim, Tres, :entropy}, opts, res_arr::AbstractArray{Tsol, 3})
# multiply a 3D array by inv(A0) in-place, useful for explicit time stepping
# res_arr *can* alias eqn.q safely
# a non-alias tolerant implimention wold avoid copying q_vals
  A0 = Array(Tsol, mesh.numDofPerNode, mesh.numDofPerNode)
  res_vals = Array(Tsol, mesh.numDofPerNode)
  q_vals = Array(Tsol, mesh.numDofPerNode)
  for i=1:mesh.numEl
    for j=1:mesh.numNodesPerElement
      # copy values into workvec
      for k=1:mesh.numDofPerNode
	q_vals[k] = eqn.q[k, j, i]
	res_vals[k] = res_arr[k, j, i]
      end

      res_view = view(res_arr, :, j, i)
      # get A0Inv for this node
      calcA0(q_vals, eqn.params, A0)

      smallmatvec!(A0, res_vals, res_view)
    end
  end

  return nothing
end

#no-op
function matVecA0{Tmsh, Tsol, Tdim, Tres}(mesh::AbstractMesh{Tmsh}, sbp::SBPOperator, eqn::EulerData{Tsol, Tdim, Tres, :conservative}, opts, res_arr::AbstractArray{Tsol, 3})

  return nothing
end




@doc """
### EulerEquationMod.calcA1

  This function calculates the A1 (ie. dF1/dv, where F1 is the first column of the
  Euler flux.
  and v are the entropy variables) for a node

  The formation of A1 is given in Hughes

  Inputs:
    q  : vector of entropy variables, length 4
    params : ParamType{2, :entropy},
  Inputs/Outputs:
  A1 : 4x4 matrix to be populated.  Overwritten


"""->
function calcA1{Tsol}(q::AbstractArray{Tsol,1}, params::ParamType{2, :entropy}, A1::AbstractArray{Tsol, 2})


  gamma = params.gamma
  gamma_1 = params.gamma_1

  k1 = 0.5*(q[2]^2 + q[3]^2)/q[4]  # a constant from Hughes' paper
  k2 = k1 - gamma
  k3 = k1*k1 - 2*gamma*k1 + gamma
  k4 = k2 - gamma_1
  k5 = k2*k2 - gamma_1*(k1 + k2)

  s = gamma - q[1] + k1    # entropy

  rho_int = exp(-s/gamma_1)*(gamma_1/((-q[4])^gamma))^(1/gamma_1)

  fac = rho_int/(gamma_1*q[4]*q[4])

  # calculate the variables used in Hughes A.1
  c1 = gamma_1*q[4] - q[2]*q[2]
  c2 = gamma_1*q[4] - q[3]*q[3]

  d1 = -q[2]*q[3]

  e1 = q[2]*q[4]
#  e2 = q[3]*q[4]

  println("fac = ", fac)
  println("e1 = ", e1)
  println("q[4] = ", q[4])
  # populate the matrix
  # the matrix is symmetric, but we don't use it because I think populating
  # the matrix will be faster if the matrix is write-only
  A1[1,1] = e1*q[4]*fac
  A1[2,1] = c1*q[4]*fac
  A1[3,1] = d1*q[4]*fac
  A1[4,1] = k2*e1*fac
  A1[1,2] = c1*q[4]*fac  # symmetric
  A1[2,2] = -(c1 + 2*gamma_1*q[4])*q[2]*fac
  A1[3,2] = -c1*q[3]*fac
  A1[4,2] = (c1*k2 + gamma_1*q[2]*q[2])*fac
  A1[1,3] = d1*q[4]*fac  # symmetric
  A1[2,3] = -c1*q[3]*fac  # symmetric
  A1[3,3] = -c2*q[2]*fac
  A1[4,3] = k4*d1*fac
  A1[1,4] = k2*e1*fac  # symmetric
  A1[2,4] = (c1*k2 + gamma_1*q[2]*q[2])*fac   # symmetric
  A1[3,4] = k4*d1*fac  # symmetric
  A1[4,4] = k5*q[2]*fac

  println("A1[1,1] = ", A1[1,1])
    return nothing
end


@doc """
### EulerEquationMod.calcA2

  This function calculates the A2 (ie. dF2/dv, where F2 is the second column of the
  Euler flux.
  and v are the entropy variables) for a node

  The formation of A2 is given in Hughes

  Inputs:
    q  : vector of entropy variables, length 4
    params : ParamType{2, :entropy},
  Inputs/Outputs:
  A2 : 4x4 matrix to be populated.  Overwritten


"""->
function calcA2{Tsol}(q::AbstractArray{Tsol,1}, params::ParamType{2, :entropy}, A2::AbstractArray{Tsol, 2})


  gamma = params.gamma
  gamma_1 = params.gamma_1

  k1 = 0.5*(q[2]^2 + q[3]^2)/q[4]  # a constant from Hughes' paper
  k2 = k1 - gamma
  k3 = k1*k1 - 2*gamma*k1 + gamma
  k4 = k2 - gamma_1
  k5 = k2*k2 - gamma_1*(k1 + k2)

  s = gamma - q[1] + k1    # entropy

  rho_int = exp(-s/gamma_1)*(gamma_1/((-q[4])^gamma))^(1/gamma_1)

  fac = rho_int/(gamma_1*q[4]*q[4])

  # calculate the variables used in Hughes A.1
  c1 = gamma_1*q[4] - q[2]*q[2]
  c2 = gamma_1*q[4] - q[3]*q[3]

  d1 = -q[2]*q[3]

#  e1 = q[2]*q[4]
  e2 = q[3]*q[4]

  # populate the matrix
  # the matrix is symmetric, but we don't use it because I think populating
  # the matrix will be faster if the matrix is write-only
  A2[1,1] = e2*q[4]*fac
  A2[2,1] = d1*q[4]*fac
  A2[3,1] = c2*q[4]*fac
  A2[4,1] = k2*e2*fac
  A2[1,2] = d1*q[4]*fac  # symmetric
  A2[2,2] = -c1*q[3]*fac
  A2[3,2] = -c2*q[2]*fac
  A2[4,2] = k4*d1*fac
  A2[1,3] = c2*q[4]*fac  # symmetric
  A2[2,3] = -c2*q[2]*fac  # symmetric
  A2[3,3] = -(c2 + 2*gamma_1*q[4])*q[3]*fac
  A2[4,3] = (c2*k2 + gamma_1*q[3]*q[3])*fac
  A2[1,4] = k2*e2*fac  # symmetric
  A2[2,4] = k4*d1*fac   # symmetric
  A2[3,4] = (c2*k2 + gamma_1*q[3]*q[3])*fac  # symmetric
  A2[4,4] = k5*q[3]*fac

    return nothing
end

function calcMaxWaveSpeed{Tsol, Tdim, Tres}(mesh, sbp, eqn::EulerData{Tsol, Tdim, Tres, :conservative}, opts)
# calculate the maximum wave speed (ie. characteristic speed) on the mesh
# uses solution vector q, not array
  q = eqn.q
  max_speed = zero(eltype(q))
  for i=1:4:length(q)
    q_i = view(q, i:(i+3))
    a = calcSpeedofSound(q_i, eqn.params)
    ux = q_i[2]/q_i[1]
    uy = q_i[3]/q_i[1]
    u_norm = sqrt(ux*ux + uy*uy)
    speed = a + u_norm

    if speed > max_speed
      max_speed = speed
    end  # end if statement
  end  # end loop over vector q

  return max_speed
end  # end function


function calcMaxWaveSpeed{Tsol, Tdim, Tres}(mesh, sbp, eqn::EulerData{Tsol, Tdim, Tres, :entropy}, opts)
# calculate the maximum wave speed (ie. characteristic speed) on the mesh
# uses solution vector q, not array
  q = eqn.q
  gamma = eqn.params.gamma
  gamma_1 = eqn.params.gamma_1
 
  max_speed = zero(eltype(q))
  for i=1:4:length(q)
    q_i = view(q, i:(i+3))
    a = calcSpeedofSound(q_i, eqn.params)

   
    k1 = 0.5*(q_i[2]*q_i[2] + q_i[3]*q_i[3])/q_i[4]  # a constant from Hughes' paper
    s = gamma - q_i[1] + k1    # entropy
    rho_int = exp(-s/gamma_1)*(gamma_1/((-q_i[4])^gamma))^(1/gamma_1)
    rho = -rho_int*q_i[4]
    ux = rho_int*q[2]/rho
    uy = rho_int*q[3]/rho
    u_norm = sqrt(ux*ux + uy*uy)
    speed = a + u_norm

    if speed > max_speed
      max_speed = speed
    end  # end if statement
  end  # end loop over vector q

  return max_speed
end  # end function<|MERGE_RESOLUTION|>--- conflicted
+++ resolved
@@ -95,7 +95,6 @@
 # this function is what the timestepper calls
 # high level function
 function evalEuler(mesh::AbstractMesh, sbp::SBPOperator, eqn::EulerData, opts, t=0.0)
-<<<<<<< HEAD
   # res_vec is popualted with du/dt
   # q_vec is q at previous timestep
   # t is current timestep
@@ -103,24 +102,8 @@
   
   dataPrep(mesh, sbp, eqn, opts)
   # println("\n eqn.bndryflux = \n", eqn.bndryflux)
-=======
-# res_vec is popualted with du/dt
-# q_vec is q at previous timestep
-# t is current timestep
-# extra_args is unpacked into object needed to evaluation equation
-
-dataPrep(mesh, sbp, eqn, opts)
 #println("dataPrep @time printed above")
-evalVolumeIntegrals(mesh, sbp, eqn)
-
-
-#println("volume integral @time printed above")
-
-evalBoundaryIntegrals(mesh, sbp, eqn)
-#println("boundary integral @time printed above")
-
-
->>>>>>> 468c4f46
+
 
   #println("dataPrep @time printed above")
   evalVolumeIntegrals(mesh, sbp, eqn, opts)
@@ -286,10 +269,6 @@
     applyFilter(mesh, sbp, eqn, eqn.q, opts)
   end
 
-<<<<<<< HEAD
-
-=======
->>>>>>> 468c4f46
   u = eqn.q
   flux_parametric = eqn.flux_parametric
 
@@ -505,7 +484,6 @@
 
 #  println("size eqn.flux_parametric = ", size(eqn.flux_parametric), " size eqn.res = ", size(eqn.res), " sbp.numnodes = ", sbp.numnodes)
   
-<<<<<<< HEAD
   if opts["Q_transpose"] == true
     for i=1:Tdim
       weakdifferentiate!(sbp, i, view(eqn.flux_parametric, :, :, :, i), eqn.res, trans=true)
@@ -517,13 +495,6 @@
   end  # end if
 
   # artificialViscosity(mesh, sbp, eqn) 
-=======
-  for i=1:Tdim
-    weakdifferentiate!(sbp, i, view(eqn.flux_parametric, :, :, :, i), eqn.res, trans=true)
-  end
-  
-  #artificialViscosity(mesh, sbp, eqn) 
->>>>>>> 468c4f46
 
   # hAverage = AvgMeshSize(mesh, eqn)
   # println("Average Mesh Size = ", hAverage)
@@ -861,13 +832,7 @@
 """->
 =#
 # mid level function (although it doesn't need Tdim)
-<<<<<<< HEAD
-function disassembleSolution{Tmsh, Tsol, Tdim}(mesh::AbstractMesh{Tmsh},
-                             sbp, eqn::EulerData{Tsol, Tdim}, opts, 
-                             q_vec::AbstractArray{Tsol, 1})
-=======
 function disassembleSolution{Tmsh, Tsol, Tdim, T}(mesh::AbstractMesh{Tmsh}, sbp, eqn::EulerData{Tsol, Tdim}, opts, q_arr::AbstractArray{T, 3}, q_vec::AbstractArray{T, 1})
->>>>>>> 468c4f46
   # disassemble q_vec into eqn.
   for i=1:mesh.numEl  # loop over elements
     for j = 1:mesh.numNodesPerElement
@@ -1241,14 +1206,10 @@
    This is a low level function
 """->
 # low level function
-<<<<<<< HEAD
 function calcEulerFlux{Tmsh, Tsol, Tres}(params::ParamType{2}, 
                       q::AbstractArray{Tsol,1}, 
                       aux_vars::AbstractArray{Tres, 1}, 
                       dir::AbstractArray{Tmsh},  F::AbstractArray{Tsol,1})
-=======
-function calcEulerFlux{Tmsh, Tsol, Tres}(params::ParamType{2, :conservative}, q::AbstractArray{Tsol,1}, aux_vars::AbstractArray{Tres, 1}, dir::AbstractArray{Tmsh},  F::AbstractArray{Tsol,1})
->>>>>>> 468c4f46
 # calculates the Euler flux in a particular direction at a point
 # eqn is the equation type
 # q is the vector (of length 4), of the conservative variables at the point
