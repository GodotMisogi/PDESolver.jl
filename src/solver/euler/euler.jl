--- conflicted
+++ resolved
@@ -754,10 +754,6 @@
 
   elseif face_integral_type == 2
 #    println("calculating ESS face integrals")
-<<<<<<< HEAD
-    getFaceElementIntegral(mesh, sbp, eqn, eqn.face_element_integral_func,
-                           eqn.flux_func, mesh.sbpface, mesh.interfaces)
-=======
     if opts["use_staggered_grid"]
       getFaceElementIntegral(mesh, mesh.mesh2, sbp, mesh.sbp2, eqn,
                              eqn.face_element_integral_func,  
@@ -768,8 +764,6 @@
                              eqn.flux_func, mesh.sbpface, mesh.interfaces)
     end
 
->>>>>>> cdab5b60
-
   else
     throw(ErrorException("Unsupported face integral type = $face_integral_type"))
   end
