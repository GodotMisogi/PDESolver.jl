--- conflicted
+++ resolved
@@ -38,15 +38,10 @@
 
 
 # populate u0 with initial condition
-<<<<<<< HEAD
 ICZero(mesh, sbp, eqn, SL0)
 ICLinear(mesh, sbp, eqn, SL0)
 
 println("SL0 = ", SL0)
-=======
-ICLinear(mesh, sbp, eqn, u0)
->>>>>>> 19c3bb13
-
 
 # more test code
 #=
@@ -113,13 +108,7 @@
 
 
 # call timestepper
-<<<<<<< HEAD
 SL, SL_hist = rk4(evalEuler, delta_t, SL0, t_max)
 saveSolutionToMesh(mesh, SL)
 printSolution(mesh, SL)
-=======
-# u, u_hist = rk4(evalEuler, delta_t, u0, t_max)
-saveSolutionToMesh(mesh, u)
-printSolution(mesh, u)
->>>>>>> 19c3bb13
 printCoordinates(mesh)