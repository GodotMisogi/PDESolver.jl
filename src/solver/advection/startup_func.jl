--- conflicted
+++ resolved
@@ -253,53 +253,6 @@
         println(f, diff_norm, " ", h_avg)
         close(f)
       end
-<<<<<<< HEAD
-      #=
-      #----  Calculate functional on a boundary  -----#
-
-      if opts["calc_functional"]
-        num_functionals = opts["num_functionals"]
-        for j = 1:num_functionals
-          functional = OptimizationData{Tsol}(mesh, sbp, opts)
-          evalFunctional(mesh, sbp, eqn, opts, functional, functional_number=j)
-        end  # End for j = 1:num_functionals
-        # evalFunctional(mesh, sbp, eqn, opts) # Legacy
-      end    # End if opts["calc_functional"]
-
-
-      #-----  Calculate adjoint vector for a functional  -----#
-
-      if opts["calc_adjoint"]
-        disassembleSolution(mesh, sbp, eqn, opts, eqn.q, eqn.q_vec)
-        if mesh.isDG
-          boundaryinterpolate!(mesh.sbpface, mesh.bndryfaces, eqn.q, eqn.q_bndry)
-        end
-
-        # TODO: Presently adjoint computation only for 1 functional. Figure out
-        # API based on future use.
-        j = 1
-        key = string("geom_edges_functional", j)
-        functional_edges = opts[key]
-        functional_number = j
-        functional_name = getFunctionalName(opts, j)
-
-        adjoint_vec = zeros(Tsol, mesh.numDof)
-        calcAdjoint(mesh, sbp, eqn, opts, functional_name, functional_number, adjoint_vec)
-
-
-        # Write adjoint vector to file and mesh
-        file_object = open("adjoint_vector.dat", "w")
-        for iter = 1:length(adjoint_vec)
-          println(file_object, real(adjoint_vec[iter]))
-        end
-        close(file_object)
-        saveSolutionToMesh(mesh, real(adjoint_vec))
-        writeVisFiles(mesh, "adjoint_field")
-      end  # end if opts["calc_adjoint"]
-      =#
-=======
-      
->>>>>>> fe91ec72
 #=
       outname = opts["calc_error_outfname"]
       f = open(outname, "w")
