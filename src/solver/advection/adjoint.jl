# Adjoint Computation
@doc """
### AdvectionEquationMod.calcAdjoint

Calculates the adjoint vector, ψ, for a single functional. Currently only DG meshes
are supported. The function performs a direct solve using Julia's  `\\` operator.
For parallel meshes, a PETSc solve is done using ILU factorization. The user
always call this function in order to compute the adjoint.

**Inputs**

*  `mesh` : Abstract mesh type
*  `sbp`  : Summation-By-Parts operator
*  `eqn`  : Advection equation object
*  `opts` : Options dictionary
*  `functionalData` : Object of type AbstractOptimizationData. This is the type
                      associated with the adjoint of the functional being
                      computed and holds all the necessary data.
*  `adjoint_vec` : Adjoint vector corresponding to the particular functional
                   computed. If called in parallel, the vector should be
                   distributed across `eqn.comm`, just like `eqn.q_vec`
*  `functional_number` : The functional for which the adjoint vector is being,
                         default = 1

**Outputs**

*  None

"""->
#=
function calcAdjoint{Tmsh, Tsol, Tres, Tdim}(mesh::AbstractCGMesh{Tmsh},
                    sbp::AbstractSBP, eqn::AdvectionData{Tsol, Tres, Tdim},
                    opts, functor, functional_number, adjoint_vec::Array{Tsol,1})

  # Get information corresponding to functional_number
  key = string("geom_edges_functional", functional_number)
  functional_edges = opts[key]

  # Calculate the Jacobian of the residual
  newton_data = NonlinearSolvers.NewtonData(mesh, sbp, eqn, opts)
  res_jac = zeros(Tres, mesh.numDof, mesh.numDof)
  pert = complex(0, opts["epsilon"])
  NonlinearSolvers.calcJacobianComplex(newton_data, mesh, sbp, eqn, opts,
                                       evalResidual, pert, res_jac)

  func_deriv = zeros(Tsol, mesh.numDof)
  func_deriv_arr = zeros(eqn.q)

  # Calculate df/dq_bndry on edges where the functional is calculated and put
  # it back in func_deriv_arr
  calcFunctionalDeriv(mesh, sbp, eqn, opts, functor, functional_edges,
                      func_deriv_arr)  # populate df_dq_bndry

  # Assemble func_deriv
  assembleArray(mesh, sbp, eqn, opts, func_deriv_arr, func_deriv)

  # Solve for adjoint vector

  # TODO: The following operation creates a temporary copy of adjoint_vec, does
  #       the '\' computation and then puts it back into adjoint_vec. This
  #       needs to change.
  adjoint_vec[:] = (res_jac.')\func_deriv # There is no negative sign because
                                          # the weak residual is computed on
                                          # the right hand side

  return nothing
end
=#

function calcAdjoint{Tmsh, Tsol, Tres, Tdim}(mesh::AbstractDGMesh{Tmsh}, sbp::AbstractSBP,
                     eqn::AdvectionData{Tsol, Tres, Tdim}, opts,
                     functionalData::AbstractOptimizationData, adjoint_vec::Array{Tsol,1};
                     functional_number::Int=1)

  # Check if PETSc is initialized
  if PetscInitialized() == 0 # PETSc Not initialized before
    PetscInitialize(["-malloc", "-malloc_debug", "-ksp_monitor",  "-pc_type",
                    "bjacobi", "-sub_pc_type", "ilu", "-sub_pc_factor_levels",
                    "4", "ksp_gmres_modifiedgramschmidt", "-ksp_pc_side",
                    "right", "-ksp_gmres_restart", "30" ])
  end

  if opts["parallel_type"] == 1

    startSolutionExchange(mesh, sbp, eqn, opts, wait=true)
    @debug1 println(params.f, "-----entered if statement around startDataExchange -----")

  end

<<<<<<< HEAD
  # Calculate the Jacobian of the residual
  res_jac, jacData = calcResidualJacobian(mesh, sbp, eqn, opts)
=======
  # Allocate space for adjoint solve
  jacData, res_jac, rhs_vec = NonlinearSolvers.setupNewton(mesh, mesh, sbp, eqn, opts, evalResidual, alloc_rhs=true)

  # Get the residual jacobian
  ctx_residual = (evalResidual,)
  NonlinearSolvers.physicsJac(jacData, mesh, sbp, eqn, opts, res_jac, ctx_residual)
>>>>>>> 412e3e68

  # Re-interpolate interior q to q_bndry. This is done because the above step
  # pollutes the existing eqn.q_bndry with complex values.
  boundaryinterpolate!(mesh.sbpface, mesh.bndryfaces, eqn.q, eqn.q_bndry)
  # calculate the derivative of the function w.r.t q_vec
  func_deriv = zeros(Tsol, mesh.numDof)

  # 3D array into which func_deriv_arr gets interpolated
  func_deriv_arr = zeros(eqn.q)

  # Calculate df/dq_bndry on edges where the functional is calculated and put
  # it back in func_deriv_arr
  calcFunctionalDeriv(mesh, sbp, eqn, opts, functionalData, func_deriv_arr)  # populate df_dq_bndry

  # Assemble func_deriv
  assembleSolution(mesh, sbp, eqn, opts, func_deriv_arr, func_deriv)
  func_deriv[:] = -func_deriv[:]

  # Solve for adjoint vector. residual jacobian needs to be transposed first.
  jac_type = typeof(res_jac)
  if jac_type <: Array || jac_type <: SparseMatrixCSC
    res_jac = res_jac.'
  elseif  jac_type <: PetscMat
    PetscMatAssemblyBegin(res_jac) # Assemble residual jacobian
    PetscMatAssemblyEnd(res_jac)
    res_jac = MatTranspose(res_jac, inplace=true)
  else
    error("Unsupported jacobian type")
  end
  step_norm = NonlinearSolvers.matrixSolve(jacData, eqn, mesh, opts, res_jac,
                                           adjoint_vec, real(func_deriv), BSTDOUT)

  outname = string("adjoint_vec_", mesh.myrank,".dat")
  f = open(outname, "w")
  for i = 1:length(adjoint_vec)
    println(f, real(adjoint_vec[i]))
  end
  close(f)


  return nothing
end # End function calcAdjoint

@doc """
### AdvectionEquationMod.calcFunctionalDeriv

Computes a 3D array of the derivative of a functional w.r.t eqn.q on all
mesh nodes.

**Inputs**

*  `mesh`  : Abstract mesh object
*  `sbp`   : Summation-By-Parts operator
*  `eqn`   : Advection equation object
*  `opts`  : Options dictionary
*  `functionalData` : Object of subtype of AbstractOptimizationData. This is
                      the type associated with the adjoint of the functional
                      being computed and holds all the necessary data.
*  `func_deriv_arr` : 3D array that stors the derivative of functional w.r.t
                      eqn.q. It has a structure [1, numnodes_per_element, numEl]

**Outputs**

*  None

"""->
#=
function calcFunctionalDeriv{Tmsh, Tsol}(mesh::AbstractCGMesh{Tmsh}, sbp::AbstractSBP,
                             eqn ::AdvectionData{Tsol}, opts, functor, functional_edges,
                             functionalData, func_deriv_arr)

  alpha_x = eqn.params.alpha_x
  alpha_y = eqn.params.alpha_y

  # Obtain the derivative of the integrand at all meh.bndry
  integrand = zeros(eqn.bndryflux)
  # println("size of integrand = ", size(integrand))

  for itr = 1:length(functional_edges)
    g_edge_number = functional_edges[itr] # Extract geometric edge number
    # get the boundary array associated with the geometric edge
    itr2 = 0
    for itr2 = 1:mesh.numBC
      if findfirst(mesh.bndry_geo_nums[itr2],g_edge_number) > 0
        break
      end
    end

    start_index = mesh.bndry_offsets[g_edge_number]
    end_index = mesh.bndry_offsets[g_edge_number + 1]
    idx_range = start_index:(end_index-1)  # Index range
    bndry_facenums = sview(mesh.bndryfaces, idx_range) # faces on geometric edge i

    nfaces = length(bndry_facenums)

    for i = 1:nfaces
      bndry_i = bndry_facenums[i]
      global_facenum = idx_range[i]
      for j = 1:mesh.numNodesPerFace
        k = mesh.facenodes[j, bndry_i.face]
        q = eqn.q[1,k,bndry_i.element]
        x = ro_sview(mesh.coords, :, k, bndry_i.element)
        dxidx = ro_sview(mesh.dxidx, :, :, k, bndry_i.element)
        nrm = ro_sview(mesh.sbpface.normal, :, bndry_i.face)
        nx = dxidx[1,1]*nrm[1] + dxidx[2,1]*nrm[2]
        ny = dxidx[1,2]*nrm[1] + dxidx[2,2]*nrm[2]
        integrand[1,j,global_facenum] = calcIntegrandDeriv(opts, functor, eqn.params,
                                        nx, ny, q, functionalData)
      end  # End for j = 1:mesh.numNodesPerFace
    end    # End for i = 1:nfaces
  end      # End for itr = 1:length(functional_edges)


  # println("mesh.bndryfaces = \n", mesh.bndryfaces)

  boundaryintegrate!(mesh.sbpface, mesh.bndryfaces, integrand, func_deriv_arr)

  return nothing
end
=#
# DG Version
function calcFunctionalDeriv{Tmsh, Tsol}(mesh::AbstractDGMesh{Tmsh}, sbp::AbstractSBP,
                             eqn::AdvectionData{Tsol}, opts,
                             functionalData::QfluxData, func_deriv_arr)

  alpha_x = eqn.params.alpha_x
  alpha_y = eqn.params.alpha_y

  # Obtain the derivative of the integrand at all mesh.bndry
  integrand = zeros(eqn.q_bndry)
  functional_edges = functionalData.geom_faces_functional
  # Populate integrand
  for itr = 1:length(functional_edges)
    g_edge_number = functional_edges[itr] # Extract geometric edge number
    # get the boundary array associated with the geometric edge
    itr2 = 0
    for itr2 = 1:mesh.numBC
      if findfirst(mesh.bndry_geo_nums[itr2],g_edge_number) > 0
        break
      end
    end

    start_index = mesh.bndry_offsets[itr2]
    end_index = mesh.bndry_offsets[itr2+1]
    idx_range = start_index:(end_index-1)
    bndry_facenums = ro_sview(mesh.bndryfaces, idx_range) # faces on geometric edge i

    nfaces = length(bndry_facenums)

    for i = 1:nfaces
      bndry_i = bndry_facenums[i]
      global_facenum = idx_range[i]
      for j = 1:mesh.sbpface.numnodes
        q = eqn.q_bndry[ 1, j, global_facenum]
        coords = ro_sview(mesh.coords_bndry, :, j, global_facenum)
        nrm = ro_sview(mesh.nrm_bndry, :, j, global_facenum)
        nx = nrm[1]
        ny = nrm[2]
        integrand[1,j,global_facenum] = calcIntegrandDeriv(opts, eqn.params,
                                        nx, ny, q, functionalData)
      end  # End for j = 1:mesh.sbpface.numnodes
    end    # End for i = 1:nfaces
  end

  boundaryintegrate!(mesh.sbpface, mesh.bndryfaces, integrand, func_deriv_arr)

  return nothing
end    # End function calcFunctionalDeriv


@doc """
### AdvectionEquationMod.calcIntegrandDeriv

Compute the derivative of the integrand at a point. It presently uses complex
step to compute the derivative

**Inputs**

*  `opts`    : Input dictionary
*  `params`  : the ParamType for the equation
*  `nx` & `ny` : Normal vectors
*  `q`       : Solution variable
*  `functionalData` : Functional object

**Outputs**

*  `integrand_deriv` : derivative of the functor w.r.t q

"""->

function calcIntegrandDeriv(opts, params::ParamType2, nx, ny, q,
                            functionalData::QfluxData)

  pert = complex(0, 1e-20)  # complex perturbation
  q += pert
  val = calcBoundaryFunctionalIntegrand(params, nx, ny, q, functionalData)
  integrand_deriv = imag(val)/norm(pert)

  return integrand_deriv
end

#=
@doc """
### AdvectionEquationMod.functionalBoundaryInfo

It creates a book-keeping array of tuples of information on all the mesh faces
over which a functional acts. The tuple contains
  1. sbpface.numnodes : number of nodes on an SBP face
  2. global_facenum : Face number on the global mesh
  3. functional_edge number : The geometric edge on which the functional acts
  4. sbpface_faceno : Face number in an SBP element

**Inputs**

*  `mesh` : Abstract mesh object
*  `sbp`  : Summation-By-Parts operator
*  `eqn`  : Advection equation object
*  `fq_bndry_info` : The book keeping array of tuples
*  `functional_edges` : The geometric edge on which the functional acts

**Outputs**

*  None

"""->

function functionalBoundaryInfo{Tmsh, Tsol}(mesh::AbstractDGMesh{Tmsh}, sbp::AbstractSBP,
         eqn::AdvectionData{Tsol}, fq_bndry_info::Array{Tuple{Int64,Int64,Int64,Int64},1},
         functional_edges)

  n_functional_faces = 0  # Total length of the interpolated q values across all geometric functional edges
  for i = 1:length(functional_edges)
    g_edge_number = functional_edges[i]
    start_index = mesh.bndry_offsets[g_edge_number]
    end_index = mesh.bndry_offsets[g_edge_number+1]
    idx_range = start_index:(end_index-1)  # Index range
    nfaces = length(mesh.bndryfaces[idx_range])
    n_functional_faces += nfaces
  end  # End for i = 1:length(functional_edges)

  # Create a book-keeping array of tuples for storing information on
  # 1. sbpface.numnodes index
  # 2. global facenum
  # 3. functional edge number
  starting_index = 0
  for itr = 1:length(functional_edges)
    g_edge_number = functional_edges[itr]
    start_index = mesh.bndry_offsets[g_edge_number]
    end_index = mesh.bndry_offsets[g_edge_number+1]
    idx_range = start_index:(end_index-1)
    bndry_facenums = sview(mesh.bndryfaces, idx_range) # faces on geometric edge i
    nfaces = length(mesh.bndryfaces[idx_range])

    for i = 1:nfaces
      bndry_i = bndry_facenums[i]
      global_facenum = idx_range[i]

      for j = 1:mesh.sbpface.numnodes

        sbpface_faceno = bndry_i.face  # Face number of the edge (for 2D Tri
                                       # element: 1, 2, or 3)
        fq_bndry_info[starting_index + (i-1)*mesh.sbpface.numnodes + j] =
                               (j,global_facenum,g_edge_number, sbpface_faceno)

      end   # End for j = 1:mesh.sbpface.numnodes
    end     # End for i = 1:nfaces

    nfaces_prev = nfaces
    starting_index += nfaces_prev*mesh.sbpface.numnodes
  end       # End for itr = 1:length(functional_edges)

  return nothing
end


@doc """
###AdvectionEquationMod.boundaryToVolumeInterpolation

Interpolates values from a array based on Summation-By-Parts sbpface boundary
to the interior nodes of the SBP Omega operator.

**Inputs**

*  `sbpface` : Summation-By-Parts face operator
*  `bndryfaces` : Array of type mesh.bndryfaces
*  `uvol`    : Array into which the values have to be interpolated
*  `uface`   : Array which has to be interpolated.

**Outputs**

*  None

"""->
function boundaryToVolumeInterpolation{Tsbp,Tsol}(sbpface::TriFace{Tsbp},
                                         bndryfaces::Array{Boundary},
                                         uvol::AbstractArray{Tsol,3},
                                         uface::AbstractArray{Tsol,3})

  for (bindex, bndry) in enumerate(bndryfaces)
    for i = 1:sbpface.numnodes
      uvol[1,:,bndry.element]
      for j = 1:sbpface.stencilsize
        uvol[1, sbpface.perm[j,bndry.face], bndry.element] += uface[1,i,bindex]*
                                                             sbpface.interp[j,i]
      end  # end for j = 1:sbpface.stencilsize
    end # for i = 1:sbpface.numnodes
  end # end enumerate

  return nothing
end
=#<|MERGE_RESOLUTION|>--- conflicted
+++ resolved
@@ -87,17 +87,12 @@
 
   end
 
-<<<<<<< HEAD
-  # Calculate the Jacobian of the residual
-  res_jac, jacData = calcResidualJacobian(mesh, sbp, eqn, opts)
-=======
   # Allocate space for adjoint solve
   jacData, res_jac, rhs_vec = NonlinearSolvers.setupNewton(mesh, mesh, sbp, eqn, opts, evalResidual, alloc_rhs=true)
 
   # Get the residual jacobian
   ctx_residual = (evalResidual,)
   NonlinearSolvers.physicsJac(jacData, mesh, sbp, eqn, opts, res_jac, ctx_residual)
->>>>>>> 412e3e68
 
   # Re-interpolate interior q to q_bndry. This is done because the above step
   # pollutes the existing eqn.q_bndry with complex values.
