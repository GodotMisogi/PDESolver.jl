--- conflicted
+++ resolved
@@ -96,7 +96,6 @@
 #      nrm = sview(sbp.facenormal, :, bndry_i.face)
       nrm_scaled = sview(mesh.nrm_bndry, :, j, i)
       bndryflux[1, j, i] = -functor(q, eqn.params, coords, nrm_scaled, t)
-<<<<<<< HEAD
     end
   end
 
@@ -133,11 +132,10 @@
       # get components
       q = q_face[ 1, j]
       coords = sview(mesh.coords_bndry, :, j, global_facenum)
-      dxidx = sview(mesh.dxidx_bndry, :, :, j, global_facenum)
-      nrm = sview(sbp.facenormal, :, bndry_i.face)
-      flux_face[1, j] = -functor(q, eqn.params, coords, dxidx, nrm, t)
-=======
->>>>>>> 2e67ea8c
+#      dxidx = sview(mesh.dxidx_bndry, :, :, j, global_facenum)
+#      nrm = sview(sbp.facenormal, :, bndry_i.face)
+      nrm_scaled = sview(mesh.nrm_bndry, :, j, i)
+      flux_face[1, j] = -functor(q, eqn.params, coords, nrm_scaled, t)
     end
 
     res_i = sview(eqn.res, :, :, bndry_i.element)
