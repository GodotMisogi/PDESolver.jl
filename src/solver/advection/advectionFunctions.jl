# advectionFunctions.jl

@doc """
### AdvectionEquationMod.evalAdvection

This function evaluates the Advection equation and preps it for the RK4 solver.
Pass this function as an input argument to the RK4 solver just like evalAdvection.

**Inputs**

*  `mesh` : Abstract mesh object
*  `sbp`  : Summation-by-parts operator
*  `eqn`  : Advection equation object
*  `opts` : Options dictionary
*  `t`    :

**Outputs**

*  None

"""->

function evalAdvection{Tmsh, Tsol, Tres, Tdim}(mesh::AbstractMesh{Tmsh}, 
                       sbp::AbstractSBP, eqn::AdvectionData{Tsol, Tres, Tdim},
                       opts, t = 0.0)

#  println("----- entered evalAdvection -----")
  eqn.t = t
 
  eqn.res = fill!(eqn.res, 0.0)  # Zero eqn.res for next function evaluation
  
  evalSCResidual(mesh, sbp, eqn)

  # evalInteriorFlux(mesh, sbp, eqn, opts)

  # Does not work, should remove
#  if opts["use_GLS"]
#    GLS(mesh, sbp, eqn)
#  end
  evalSRCTerm(mesh, sbp, eqn, opts)

  evalBndry(mesh, sbp, eqn)

  if mesh.isDG
    evalFaceTerm(mesh, sbp, eqn, opts)
  end

  



  if opts["use_GLS2"]
    applyGLS2(mesh, sbp, eqn, opts, eqn.src_func)
  end

#  println("----- finished evalAdvection -----")
  return nothing
end

@doc """
### AdvectionEquationMod.evalSCResidual

Evaluate the residual using summation by parts (not including boundary 
integrals) this only works for triangular meshes, where are elements are same

**Inputs**

*  `mesh` : mesh type
*  `sbp`  : Summation-by-parts operator
*  `eqn`  : Advection equation object
*  `alpha_x` and `alpha_y` : advection velocities in x & y directions

**Outputs**

*  None

"""->
function evalSCResidual{Tmsh, Tsol, Tres, Tdim}(mesh::AbstractMesh{Tmsh}, 
                                    sbp::AbstractSBP, 
                                    eqn::AdvectionData{Tsol, Tres, Tdim}) 


#    println("----- Entered evalSCResidual -----")
  Adq_dxi = zeros(Tsol, 1, mesh.numNodesPerElement, mesh.numEl, 2)
  for i=1:mesh.numEl  # loop over elements
    for j=1:mesh.numNodesPerElement
      alpha_x = eqn.alpha_x
      alpha_y = eqn.alpha_y
      alpha_xi = mesh.dxidx[1, 1, j, i]*alpha_x + 
                 mesh.dxidx[1, 2, j, i]*alpha_y
      alpha_eta = mesh.dxidx[2, 1, j, i]*alpha_x + 
                  mesh.dxidx[2, 2, j, i]*alpha_y
      Adq_dxi[1,j,i,1] = alpha_xi*eqn.q[1,j,i]
      Adq_dxi[1,j,i,2] = alpha_eta*eqn.q[1,j,i]
    end
  end  # end loop over elements

  for i = 1:Tdim
    weakdifferentiate!(sbp,i,view(Adq_dxi,:,:,:,i), eqn.res, trans = true)
  end

  #  println("----- Finished evalSCResidual -----")
  return nothing
end  # end function

@doc """
### AdvectionEquationMod.evalBndry

Evaluate boundary integrals for advection equation

**Inputs**

*  `mesh` : Abstract mesh type
*  `sbp`  : Summation-by-parts operator
*  `eqn`  : Advection equation object

**Outputs**

*  None

"""->
#TODO: get rid of alpha_x and alpha_y arguments: they are not used
function evalBndry{Tmsh, Tsol, Tres, Tdim}(mesh::AbstractMesh{Tmsh}, 
                   sbp::AbstractSBP, eqn::AdvectionData{Tsol, Tres, Tdim})

#  println("----- Entered evalBndry -----")

  if mesh.isDG
    boundaryinterpolate!(mesh.sbpface, mesh.bndryfaces, eqn.q, eqn.q_bndry)
  end

  for i=1:mesh.numBC
    functor_i = mesh.bndry_funcs[i]
    start_index = mesh.bndry_offsets[i]
    end_index = mesh.bndry_offsets[i+1]
    idx_range_i = start_index:(end_index-1)
    bndry_facenums_i = view(mesh.bndryfaces, idx_range_i)
    bndryflux_i = view(eqn.bndryflux, :, :, idx_range_i)
 
    # call the function that calculates the flux for this boundary condition
    # passing the functor into another function avoid type instability
  calcBoundaryFlux(mesh, sbp, eqn, functor_i, idx_range_i, bndry_facenums_i, bndryflux_i)
  end

  if mesh.isDG
    boundaryintegrate!(mesh.sbpface, mesh.bndryfaces, eqn.bndryflux, eqn.res)
  else
    boundaryintegrate!(sbp, mesh.bndryfaces, eqn.bndryflux, eqn.res)
  end

#  println("----- Finished evalBndry -----")
  return nothing
end # end function evalBndry

@doc """
### AdvectionEquationMod.evalFaceTerm

  This function evaluates the interior face integrals for DG methods, using
  the flux function from eqn.flux_func.  The solution variables are interpolated
  to the faces, the flux computed, and then interpolated back to the
  solution points.

  Inputs:
    mesh:  an AbstractDGMesh
    sbp
    eqn
    opts

"""->
function evalFaceTerm(mesh::AbstractDGMesh, sbp::AbstractSBP, eqn::AdvectionData,
                      opts)

#  println("----- Entered evalFaceTerm -----")
  # interpolate solution to faces
  interiorfaceinterpolate!(mesh.sbpface, mesh.interfaces, eqn.q, eqn.q_face)

  if opts["writeqface"]
    writedlm("qface.dat", eqn.q_face)
  end

  # calculate face fluxes
  calcFaceFlux(mesh, sbp, eqn, eqn.flux_func, mesh.interfaces, eqn.flux_face)

  if opts["write_fluxface"]
    writedlm("fluxface.dat", eqn.flux_face)
  end

  # integrate and interpolate back to solution points
  if mesh.isDG
    #TODO: undo the reshaping once SBP is fixed
    flux_face_reshape = reshape(eqn.flux_face, mesh.sbpface.numnodes, mesh.numInterfaces)
    res_reshape = reshape(eqn.res, mesh.numNodesPerElement, mesh.numEl)
    interiorfaceintegrate!(mesh.sbpface, mesh.interfaces, flux_face_reshape, res_reshape)
  else
    error("cannot evalFaceTerm for non DG mesh")
  end

#  println("----- Finished evalFaceTerm -----")
  return nothing
end

@doc """
### AdvectionEquationMod.evalSRCTerm

  This function performs all the actions necessary to update eqn.res
  with the source term.  The source term is stored in eqn.src_func.  It is
  an abstract field, so it cannot be accessed (performantly) direction, so
  it is passed to an inner function.

  Inputs:
    mesh : Abstract mesh type
    sbp  : Summation-by-parts operator
    eqn  : Advection equation object
    opts : options dictonary

  Outputs: none

  Aliasing restrictions: none

"""->
function evalSRCTerm{Tmsh, Tsol, Tres, Tdim}(mesh::AbstractMesh{Tmsh},
                     sbp::AbstractSBP, eqn::AdvectionData{Tsol, Tres, Tdim}, 
                     opts)


  # placeholder for multiple source term functionality (similar to how
  # boundary conditions are done)
  if opts["use_src_term"]
    applySRCTerm(mesh, sbp, eqn, opts, eqn.src_func)
  end

  return nothing
end  # end function

@doc """
### AdvectionEquationMod.applySRCTerm

  This function updates eqn.res with the source term.  

  Inputs: 
    mesh
    sbp
    eqn
    opts
    src_func:  the functor that returns the value of the source term at a node
               This functor must have the signature:
               src_func(coords, alpha_x, alpha_y, t)
               where coords is a vector of length 2 containing the x and y 
               coordinates of the node, alpha_x and alpha_y are the advection
               coefficients, and t is the current time.

  Outputs: none

  Aliasing restrictions: none

"""->
function applySRCTerm(mesh,sbp, eqn, opts, src_func)

  weights = sbp.w
  t = eqn.t
  for i=1:mesh.numEl
    jac_i = view(mesh.jac, :, i)
    res_i = view(eqn.res, :, :, i)
    for j=1:mesh.numNodesPerElement
      coords_j = view(mesh.coords, :, j, i)
      alpha_x = eqn.alpha_x
      alpha_y = eqn.alpha_y

      src_val = src_func(coords_j, alpha_x, alpha_y, t)
      res_i[j] += weights[j]*src_val/jac_i[j]
    end
  end

  return nothing
end



@doc """
### AdvectionEquationMod.init

  This function initializes the mesh and equation objects with any module
  specific data, such as boundary condition and source term functors.

  Inputs:
    mesh
    sbp
    eqn
    opts

  Outputs: none

  Aliasing restrictions: none
"""->
function init{Tmsh, Tsol, Tres}(mesh::AbstractMesh{Tmsh}, sbp::AbstractSBP, 
              eqn::AbstractAdvectionData{Tsol, Tres}, opts)

  println("Entering Advection Module")
  getBCFunctors(mesh, sbp, eqn, opts)
  getSRCFunctors(mesh, sbp, eqn, opts)
  if mesh.isDG
    getFluxFunctors(mesh, sbp, eqn, opts)
  end
  eqn.alpha_x = 1.0
  eqn.alpha_y = 1.0
  
  return nothing
end

@doc """
### AdvectionEquationMod.majorIterationCallback

  This function gets called by the NonlinearSolvers during every major 
  iteration.  This provides the opportunity to do output or monitoring.

  Inputs:
    itr: major iteration number
    mesh
    sbp
    eqn
    opts

    Outputs: none

    Aliasing restrictions: none

"""->
function majorIterationCallback(itr::Integer, mesh::AbstractMesh, 
                                sbp::AbstractSBP, eqn::AbstractAdvectionData, opts)

  println("Performing major Iteration Callback for iteration ", itr)

  if opts["write_vis"] && ((itr % opts["output_freq"])) == 0 || itr == 1
    println("writing vtk file")
    vals = real(eqn.q_vec)  # remove unneded imaginary part
    saveSolutionToMesh(mesh, vals)
#    cd("./SolutionFiles")
    fname = string("solution_", itr)
    writeVisFiles(mesh, fname)
#    cd("../")
  end
 
  return nothing
end

<<<<<<< HEAD

@doc """
### AdvectionEquationMod.assembleArray

  This function performs an assignment reduction of a 3D array to a vector.
  Note that because this is an assignment reduction, the order in which 
  3D array is read matters, because only the last value assigned to a location 
  in a vector remains.

  In most cases, what you really wnat is assembleSolution().

  Inputs:
    mesh
    sbp
    eqn
    opts
    arr: the 3D array to be reduced into a vector

  Inputs/Outputs:
    res_vec: the vector to reduce the array into

  Keywords:
    zeros_resvec: whether or not to zero res_vec before performing the
                  reduction, default true

   Aliasing restrictions: none

"""->
function assembleArray{Tmsh, Tsol, Tres}(mesh::AbstractMesh{Tmsh}, 
                         sbp::AbstractSBP, eqn::AbstractAdvectionData{Tsol}, opts, 
                         arr::Abstract3DArray, res_vec::AbstractArray{Tres,1}, 
                         zero_resvec=true)
# arr is the array to be assembled into res_vec

#  println("in assembleSolution")

  if zero_resvec
    fill!(res_vec, 0.0)
  end


  for i=1:mesh.numEl  # loop over elements
    for j=1:mesh.numNodesPerElement
      for k=size(arr, 1)  # loop over dofs on the node

        dofnum_k = mesh.dofs[k, j, i]

        res_vec[dofnum_k] = arr[k,j,i]
      end
    end
  end
  
  return nothing
end


=======
>>>>>>> 2e088464
<|MERGE_RESOLUTION|>--- conflicted
+++ resolved
@@ -343,8 +343,6 @@
   return nothing
 end
 
-<<<<<<< HEAD
-
 @doc """
 ### AdvectionEquationMod.assembleArray
 
@@ -397,8 +395,4 @@
   end
   
   return nothing
-end
-
-
-=======
->>>>>>> 2e088464
+end