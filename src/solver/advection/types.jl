# definitions of concrete subtypes of AbstractParamType and AbstractSolutionData

"""
  Subtype of [`AbstractParamType`](@ref).

  Static Parameters:
    Tsol
    Tres
    Tdim

  This is a container passed to all low level function, useful for storing
  miscellaneous parameters or constants
"""
type ParamType{Tsol, Tres, Tdim} <: AbstractParamType{Tdim}
  LFalpha::Float64  # alpha for the Lax-Friedrich flux
  alpha_x::Float64
  alpha_y::Float64
  alpha_z::Float64
  sin_amplitude::Complex128
  omega::Complex128

  qL_s::Array{Tsol, 1}  # solution vector for a solution grid element
  qR_s::Array{Tsol, 1}  # solution vector for a solution grid element
  qL_f::Array{Tsol, 1}  # solution vector for flux grid element
  qR_f::Array{Tsol, 1}  # solution vector for flux grid element
  resL_s::Array{Tres, 1}  # residual for solution grid element
  resR_s::Array{Tres, 1}  # residual for solution grid element
  resL_f::Array{Tsol, 1}  # residual for a flux grid element
  resR_f::Array{Tsol, 1}  
  f::BufferedIO
  time::Timings
  #=
  # timings
  t_volume::Float64  # time for volume integrals
  t_face::Float64 # time for surface integrals (interior)
  t_source::Float64  # time spent doing source term
  t_sharedface::Float64  # time for shared face integrals
  t_bndry::Float64  # time spent doing boundary integrals
  t_send::Float64  # time spent sending data
  t_wait::Float64  # time spent in MPI_Wait
  t_allreduce::Float64 # time spent in allreduce
  t_jacobian::Float64  # time spent computing jacobian
  t_solve::Float64  # linear solve time
  t_barrier::Float64  # time spent in MPI_Barrier
  t_barrier2::Float64
  t_barrier3::Float64
  t_barriers::Array{Float64, 1}
  =#
  function ParamType(mesh, sbp, opts)
    LFalpha = opts["LFalpha"]
    myrank = mesh.myrank
    if DB_LEVEL >= 1
      _f = open("log_$myrank.dat", "w")
      f = BufferedIO(_f)
    else
      f = BufferedIO()  # create a dummy IOStream
    end
    alpha_x = 1.0
#     alpha_x = 0.0
    # Note: alpha_y = 0.0 might be useful for testing out new methods,
    #    but the CI tests will fail unless set to 1.0
    alpha_y = 1.0
#     alpha_y = 0.0
    alpha_z = 1.0

<<<<<<< HEAD
    numNodesPerElement_s = mesh.numNodesPerElement
    if opts["use_staggered_grid"]
      numNodesPerElement_f = mesh.mesh2.numNodesPerElement
    else
      numNodesPerElement_f = numNodesPerElement_s
    end

    qL_s = Array(Tsol, numNodesPerElement_s)
    qR_s = Array(Tsol, numNodesPerElement_s)
    qL_f = Array(Tsol, numNodesPerElement_f)
    qR_f = Array(Tsol, numNodesPerElement_f)

    resL_s = Array(Tsol, numNodesPerElement_s)
    resR_s = Array(Tsol, numNodesPerElement_s)
    resL_f = Array(Tsol, numNodesPerElement_f)
    resR_f = Array(Tsol, numNodesPerElement_f)

    t = Timings()
    return new(LFalpha, alpha_x, alpha_y, alpha_z,
               qL_s, qR_s, qL_f, qR_f, resL_s, resR_s, resL_f, resR_f,
               f, t)
=======
    # needed for the runtype=660 (CN uadj) objective
    sin_amplitude = 2.0
    omega = 1.0

    t = Timings()

    return new(LFalpha, alpha_x, alpha_y, alpha_z, sin_amplitude, omega, f, t)
>>>>>>> c4d4b039
  end
end

"""
  Convenient alias for all 2D ParamTypes
"""
typealias ParamType2{Tsol, Tres} ParamType{Tsol, Tres, 2}

"""
  Convenient alias for all 3D ParamTypes
"""
typealias ParamType3{Tsol, Tres} ParamType{Tsol, Tres, 3}

"""
  All ParamTypes, without static parameters specified
"""
typealias ParamTypes Union{ParamType2, ParamType3}

"""
### AdvectionEquationMod.AdvectionData_

  This type is an implementation of the abstract AdvectionData.  It is
  parameterized by Tsol, the datatype of the solution variables and Tmsh,
  the datatype of the mesh variables.
  Tres is the 'maximum' type of Tsol and Tmsh.
  Tdim is the dimensionality of the equation being solve (2 or 3).

  This type is (ultimately) a subtype of [`AbstractSolutionData`](@ref) 
  and contains all the required fields.
"""
type AdvectionData_{Tsol, Tres, Tdim, Tmsh} <: AdvectionData{Tsol, Tres, Tdim}

  # params::ParamType{Tdim}
  params::ParamType{Tsol, Tres, Tdim}

  comm::MPI.Comm
  commsize::Int
  myrank::Int

  t::Float64
  res_type::DataType  # type of res
  q::Array{Tsol, 3}
  q_face::Array{Tsol, 4}  # store solution values interpolated to faces
  aux_vars::Array{Tres, 3}  # storage for auxiliary variables
  flux_parametric::Array{Tsol,4}  # flux in xi direction
  flux_face::Array{Tres, 3}  # flux for each interface, scaled by jacobian
  res::Array{Tres, 3}      # result of computation
  res_vec::Array{Tres, 1}  # result of computation in vector form
  res_edge::Array{Tres, 4} # edge based residual storage
  q_vec::Array{Tres,1}     # initial condition in vector form
  q_bndry::Array{Tsol, 3}  # store solution variables interpolated to
                          # the boundaries with boundary conditions
  shared_data::Array{SharedFaceData{Tsol}, 1}  # MPI data, including send and receive
                                         # buffers
#  q_face_send::Array{Array{Tsol, 3}, 1}  # send buffers for sending q values
                                         # to other processes
#  q_face_recv::Array{Array{Tsol, 3}, 1}  # recieve buffers for q values
  flux_sharedface::Array{Array{Tres, 3}, 1}  # hold shared face flux
  bndryflux::Array{Tsol, 3}  # boundary flux
  M::Array{Float64, 1}       # mass matrix
  Minv::Array{Float64, 1}    # inverse mass matrix
  Minv3D::Array{Float64, 3}    # inverse mass matrix for application to res, not res_vec
  disassembleSolution::Function # function u_vec -> eqn.q
  assembleSolution::Function    # function : eqn.res -> res_vec
  multiplyA0inv::Function       # multiply an array by inv(A0), where A0
                                # is the coefficient matrix of the time
                                # derivative
  src_func::SRCType  # functor for source term
  flux_func::FluxType  # functor for the face flux
  majorIterationCallback::Function # called before every major (Newton/RK) itr

  function AdvectionData_(mesh::AbstractMesh, sbp::AbstractSBP, opts)
    println("\nConstruction AdvectionData object")
    println("  Tsol = ", Tsol)
    println("  Tres = ", Tres)
    println("  Tdim = ", Tdim)
    println("  Tmsh = ", Tmsh)
    numfacenodes = mesh.numNodesPerFace

    eqn = new()  # incomplete initialization
    eqn.comm = mesh.comm
    eqn.commsize = mesh.commsize
    eqn.myrank = mesh.myrank

    eqn.params = ParamType{Tsol, Tres, Tdim}(mesh, sbp, opts)
    eqn.t = 0.0
    eqn.res_type = Tres
    eqn.disassembleSolution = disassembleSolution
    eqn.assembleSolution = assembleSolution
    eqn.majorIterationCallback = majorIterationCallback
    eqn.M = calcMassMatrix(mesh, sbp, eqn)
    eqn.Minv = calcMassMatrixInverse(mesh, sbp, eqn)
    eqn.Minv3D = calcMassMatrixInverse3D(mesh, sbp, eqn)
    eqn.q = zeros(Tsol, 1, sbp.numnodes, mesh.numEl)
    eqn.aux_vars = Array(Tsol, 0, 0, 0)

    if opts["precompute_volume_flux"]
      eqn.flux_parametric = zeros(Tsol, 1, mesh.numNodesPerElement, mesh.numEl,
                                  Tdim)
    else
      eqn.flux_parametric = zeros(Tsol, 0, 0, 0, 0)
    end

    eqn.res = zeros(Tsol, 1, sbp.numnodes, mesh.numEl)
    eqn.res_edge = Array(Tres, 0, 0, 0, 0)
    if mesh.isDG
      eqn.q_vec = reshape(eqn.q, mesh.numDof)
      eqn.res_vec = reshape(eqn.res, mesh.numDof)
    else
      eqn.q_vec = zeros(Tres, mesh.numDof)
      eqn.res_vec = zeros(Tres, mesh.numDof)
    end

    if opts["precompute_boundary_flux"]
      eqn.bndryflux = zeros(Tsol, 1, numfacenodes, mesh.numBoundaryFaces)
    else
      eqn.bndryflux = zeros(Tsol, 0, 0, 0)
    end

    eqn.multiplyA0inv = matVecA0inv

    if opts["precompute_q_face"]
      eqn.q_face = zeros(Tsol, 1, 2, numfacenodes, mesh.numInterfaces)
    else
      eqn.q_face = zeros(Tsol, 0, 0, 0, 0)
    end

    if opts["precompute_q_bndry"]
      eqn.q_bndry = zeros(Tsol, 1, numfacenodes, mesh.numBoundaryFaces)
    else
      eqn.q_bndry = Array(Tsol, 0, 0, 0)
    end

    if opts["precompute_face_flux"]
      eqn.flux_face = zeros(Tres, 1, numfacenodes, mesh.numInterfaces)

      if mesh.isDG
        eqn.flux_sharedface = Array(Array{Tres, 3}, mesh.npeers)
        for i=1:mesh.npeers
          eqn.flux_sharedface[i] = zeros(Tres, 1, numfacenodes,
                                         mesh.peer_face_counts[i])
        end
      else
        eqn.flux_sharedface = Array(Array{Tres, 3}, 0)
      end  # end if isDG

    else
      eqn.flux_face = Array(Tres, 0, 0, 0)
      eqn.flux_sharedface = Array(Array{Tres, 3}, 0)
    end  # end if precompute_face_flux

    if mesh.isDG
      eqn.shared_data = getSharedFaceData(Tsol, mesh, sbp, opts)
    else
      eqn.shared_data = Array(SharedFaceData, 0)
    end

#=
    # send and receive buffers
    #TODO: rename buffers to not include face
    eqn.q_face_send = Array(Array{Tsol, 3}, mesh.npeers)
    eqn.q_face_recv = Array(Array{Tsol, 3}, mesh.npeers)
    if mesh.isDG
      if opts["parallel_data"] == "face"
        dim2 = numfacenodes
        dim3_send = mesh.peer_face_counts
        dim3_recv = mesh.peer_face_counts
      elseif opts["parallel_data"] == "element"
        dim2 = mesh.numNodesPerElement
        dim3_send = mesh.local_element_counts
        dim3_recv = mesh.remote_element_counts
      else
        ptype = opts["parallel_type"]
        throw(ErrorException("Unsupported parallel type requested: $ptype"))
      end
    end

    for i=1:mesh.npeers
      eqn.q_face_send[i] = Array(Tsol, mesh.numDofPerNode, dim2,
                                       dim3_send[i])
      eqn.q_face_recv[i] = Array(Tsol,mesh.numDofPerNode, dim2,
                                      dim3_recv[i])
    end
=#
    return eqn
  end # ends the constructor AdvectionData_

end # End type AdvectionData_

@doc """
###AdvectionEquationMod.QfluxData

Data type for storing relevant information pertaining to an a functional or an
objective function.

**Members**

*  `is_objective_fn` : Bool whether the functional object is an objective
                       function or not.
*  `geom_faces_functional` : Geometric faces on which the functional is to be
                             computed.
*  `val` : Computed value of the functional
*  `target_qFlux` : Target value for the functional qFlux

The object is constructed using an inner constructor with the following 

**Arguments**

*  `mesh` : Abstract mesh type
*  `sbp`  : Summation-By-Parts operator
*  `eqn`  : Advection equation object
*  `geom_faces_functional` : Geometric faces on which the functional is to be 
                             computed

"""->

type QfluxData{Topt} <: AbstractOptimizationData
  is_objective_fn::Bool
  geom_faces_functional::AbstractArray{Int,1}
  val::Topt
  target_qflux::Topt
  function QfluxData(mesh, sbp, eqn, opts, geom_faces_functional)

    functional = new()
    functional.is_objective_fn = false
    functional.geom_faces_functional = geom_faces_functional
    functional.val = zero(Topt)
    functional.target_qflux = zero(Topt)
    return functional
  end
end # End type OfluxData

import ODLCommonTools.getAllTypeParams

@doc """
### AdvectionEquationMod.getAllTypeParameters

Gets the type parameters for mesh and equation objects.

**Input**

* `mesh` : Object of abstract meshing type.
* `eqn`  : Euler Equation object.
* `opts` : Options dictionary

**Output**

* `tuple` : Tuple of type parameters. Ordering is same as that of the concrete eqn object within this physics module.

"""->
function getAllTypeParams{Tmsh, Tsol, Tres, Tdim}(mesh::AbstractMesh{Tmsh}, eqn::AdvectionData_{Tsol, Tres, Tdim, Tmsh}, opts)

  tuple = (Tsol, Tres, Tdim, Tmsh)

  return tuple
end<|MERGE_RESOLUTION|>--- conflicted
+++ resolved
@@ -63,7 +63,6 @@
 #     alpha_y = 0.0
     alpha_z = 1.0
 
-<<<<<<< HEAD
     numNodesPerElement_s = mesh.numNodesPerElement
     if opts["use_staggered_grid"]
       numNodesPerElement_f = mesh.mesh2.numNodesPerElement
@@ -81,19 +80,16 @@
     resL_f = Array(Tsol, numNodesPerElement_f)
     resR_f = Array(Tsol, numNodesPerElement_f)
 
-    t = Timings()
-    return new(LFalpha, alpha_x, alpha_y, alpha_z,
-               qL_s, qR_s, qL_f, qR_f, resL_s, resR_s, resL_f, resR_f,
-               f, t)
-=======
     # needed for the runtype=660 (CN uadj) objective
     sin_amplitude = 2.0
     omega = 1.0
 
     t = Timings()
 
-    return new(LFalpha, alpha_x, alpha_y, alpha_z, sin_amplitude, omega, f, t)
->>>>>>> c4d4b039
+    return new(LFalpha, alpha_x, alpha_y, alpha_z,
+               sin_amplitude, omega,
+               qL_s, qR_s, qL_f, qR_f, resL_s, resR_s, resL_f, resR_f,
+               f, t)
   end
 end
 
