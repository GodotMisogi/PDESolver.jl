# rk4.jl
# Runge Kutta 4th order solver for ODEs
# Anthony Ashley


export rk4

# base RK4 method:
# dxdt = f(t,x)



# Inputs:
#   f:      function, that accepts input: (scalar t, vector x_old, vector x_new)
#   h:      delta t
#   x_ic:   initial condition for x
#   t_max:  length of time to step through
# Outputs:
#   x:      solved x at t_max

@doc """
rk4

  This function does 4th order Runge Kutta time stepping

  Arguments:
    * f  : function to call
    * h  : time step size
    * t_max : time value to stop time stepping (time starts at 0)
    * mesh : AbstractMesh
    * sbp : SBPOperator 
    * eqn : AbstractSolutionData
    * opts : options dictionary
    * res_tol : keyword arg, residual topping tolerance
"""->
function rk4(f, h::FloatingPoint, t_max::FloatingPoint, mesh, sbp, eqn, opts; res_tol = -1.0) 
#function rk4(f, h, x_new, x_ic, t_max, extra_args)

<<<<<<< HEAD
  # Storing the initial density value at all the nodes
  vRho_act = zeros(mesh.numNodes)
  k = 1
  for i = 1:4:length(eqn.SL0)
    vRho_act[k] = eqn.SL0[i]
    k += 1
  end
  println("Actual Density value succesfully extracted")

=======
  println("\nEntered rk4")
>>>>>>> beeccd0a
# res_tol is alternative stopping criteria
  SL0 = eqn.SL0
  SL = eqn.SL
#  extra_args = (mesh, sbp, eqn)

  t = 0.0
  t_steps = round(Int, t_max/h)
  println("t_steps: ",t_steps)

  (m,) = size(SL0)
#   x = Array(Float64,3,t_steps+2)
#  x = Array(Float64,m,t_steps+1)

  iter = 1

  f1 = open("convergence.dat", "w")

#  x[:,1] = x_ic

#  x_old = SL0
  x_old = zeros(SL0)
  x_old[:] = SL0
  k1 = zeros(x_old)
  k2 = zeros(x_old)
  k3 = zeros(x_old)
  k4 = zeros(x_old)

  x2 = zeros(x_old)
  x3 = zeros(x_old)
  x4 = zeros(x_old)
  

  for i=2:(t_steps + 1)


#    update_msg = string("RK4 i: ",i,"\n")
#    write(STDERR,update_msg)
#    print("\nRK4 i : ", i)
  if iter % 100 == 0
     println("iter: ",i)
  end


    iter += 1
#    println("in rk4, iter = ", iter)
#    println("in rk4, t = ", t)

#    x_old = x[:,iter-1]

#    println("eqn.SL0 = ", eqn.SL0)

 #   eqn.SL0 = x_old
    eqn.disassembleSolution(mesh, sbp, eqn, opts, eqn.SL0)
    f( mesh, sbp, eqn, opts, t)

    eqn.SL[:] = 0.0
    eqn.assembleSolution(mesh, sbp, eqn, opts, eqn.res, eqn.SL)
    k1[:] = eqn.SL
    x2[:] = x_old + (h/2)*k1

    sol_norm = norm(eqn.SL)/mesh.numDof

    if iter % 100 == 0
      # Calculate the error in density
      vRho_calc = zeros(vRho_act)
      k = 1
      for i = 1:4:length(eqn.SL0)
        vRho_calc[k] = eqn.SL0[i]
        k += 1
      end

      ErrDensity = norm(vRho_calc - vRho_act)/mesh.numNodes
      println("DensityErrorNorm = ", ErrDensity)
      println("Solution Residual Norm = ", sol_norm)
      println("writing to convergence.dat")
      write(f1, string(i, "   ", sol_norm, "\n"))
    end

    if iter % 1000 == 0
      println("flushing convergence.dat to disk")
#      close(f1)
#      f1 = open("convergence.dat", "a+")
      flush(f1)
    end

    if iter % 10000 == 0  # this should be an option

      saveSolutionToMesh(mesh, SL0)
      writeVisFiles(mesh, "solution_rk$iter")
    end



    if (sol_norm < res_tol)
      println("breaking due to res_tol")
     # put solution into SL0
<<<<<<< HEAD
  #   fill!(eqn.SL0, 0.0)
  #   eqn.assembleSolution(mesh, sbp, eqn, opts, eqn.q, eqn.SL0)
=======
#     fill!(eqn.SL0, 0.0)
#     eqn.assembleSolution(mesh, sbp, eqn, opts, eqn.q, eqn.SL0)
>>>>>>> beeccd0a

      # put residual into eqn.SL
#      eqn.SL[:] = res_0
 
      break
    end


    eqn.SL0[:] = x2
    eqn.disassembleSolution(mesh, sbp, eqn, opts, eqn.SL0)
    f( mesh, sbp, eqn, opts, t + h/2)

    fill!(eqn.SL, 0.0)
    eqn.assembleSolution(mesh, sbp, eqn, opts, eqn.res, eqn.SL)
    k2[:] = eqn.SL
    x3[:] = x_old + (h/2)*k2

    eqn.SL0[:] = x3
    eqn.disassembleSolution(mesh, sbp, eqn, opts, eqn.SL0)
    f( mesh, sbp, eqn, opts, t + h/2)

    fill!(eqn.SL, 0.0)
    eqn.assembleSolution(mesh, sbp, eqn, opts, eqn.res, eqn.SL)

 
    k3[:] = eqn.SL
    x4[:] = x_old + h*k3

    eqn.SL0[:] = x4

    eqn.disassembleSolution(mesh, sbp, eqn, opts, eqn.SL0)
    f( mesh, sbp, eqn, opts, t + h)

    fill!(eqn.SL, 0.0)
    eqn.assembleSolution(mesh, sbp, eqn, opts, eqn.res, eqn.SL)
 

    k4 = eqn.SL[:]

    x_old[:] = x_old + (h/6)*(k1 + 2*k2 + 2*k3 + k4)
    eqn.SL0[:] = x_old

    fill!(k1, 0.0)
    fill!(k2, 0.0)
    fill!(k3, 0.0)
    fill!(k4, 0.0)


#    x[:,iter] = x_old + (h/6)*(k1 + 2*k2 + 2*k3 + k4)
#    println("==== RK4 ==== i: ",i)
#     println("x[:,iter]: ",x[:,iter])
#    println("k1: ",k1)
    t = t + h

  end

  close(f1)

  # put solution into SL0a
#  fill!(eqn.SL0, 0.0)
#  eqn.assembleSolution(mesh, sbp, eqn, opts, eqn.q, eqn.SL0)

    # evaluate residual at final q value
    eqn.disassembleSolution(mesh, sbp, eqn, opts, eqn.SL0)
    f( mesh, sbp, eqn, opts, t)

    eqn.SL[:] = 0.0
    eqn.assembleSolution(mesh, sbp, eqn, opts, eqn.res, eqn.SL)
 
  # put residual into eqn.SL
#  eqn.SL[:] = k1
 
#=
  # final result needs to be returned in a different variable for AD
  println("coping x_old to SL")
  println("x_old = ", x_old)
  for i = 1:length(x_old)
    SL[i] = x_old[i]
  end
=#
#  println("eqn.SL = ", eqn.SL)
#  println("SL = ", SL)

#  writedlm("rk4_output.dat",x,",")
#   writecsv("rk4_output.dat",x," ")
#  return x[:, t_steps+1], x
  return nothing

end<|MERGE_RESOLUTION|>--- conflicted
+++ resolved
@@ -36,7 +36,6 @@
 function rk4(f, h::FloatingPoint, t_max::FloatingPoint, mesh, sbp, eqn, opts; res_tol = -1.0) 
 #function rk4(f, h, x_new, x_ic, t_max, extra_args)
 
-<<<<<<< HEAD
   # Storing the initial density value at all the nodes
   vRho_act = zeros(mesh.numNodes)
   k = 1
@@ -46,9 +45,7 @@
   end
   println("Actual Density value succesfully extracted")
 
-=======
   println("\nEntered rk4")
->>>>>>> beeccd0a
 # res_tol is alternative stopping criteria
   SL0 = eqn.SL0
   SL = eqn.SL
@@ -145,13 +142,8 @@
     if (sol_norm < res_tol)
       println("breaking due to res_tol")
      # put solution into SL0
-<<<<<<< HEAD
-  #   fill!(eqn.SL0, 0.0)
-  #   eqn.assembleSolution(mesh, sbp, eqn, opts, eqn.q, eqn.SL0)
-=======
 #     fill!(eqn.SL0, 0.0)
 #     eqn.assembleSolution(mesh, sbp, eqn, opts, eqn.q, eqn.SL0)
->>>>>>> beeccd0a
 
       # put residual into eqn.SL
 #      eqn.SL[:] = res_0
